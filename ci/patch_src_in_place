#!/bin/sh

# shellcheck disable=SC2046,SC2035
codespell -w --ignore-words-list nd,uint,ths,ba,creat,te,cas,mapp,pres,crashers,dout,tre,reord,mimick,cloneable,keypair,bject,tread,cancelled --builtin clear,rare,informal,names,en-GB_to_en-US --skip *.png,*.PNG,*.pyc,src/rdb/raft/*,src/control/vendor/*,RSA.golden $(git ls-tree --full-tree --name-only HEAD)

# The return code of codespell is the number of works it could not correct
# because of multiple options.  We could report on these but they're rare
# so just save the exit code here and use it later on.  They are reported
# in the output of the CI job, just will not be commented on in github.
RC=$?

def_ignore="SPLIT_STRING,SSCANF_TO_KSTRTO,PREFER_KERNEL_TYPES"
def_ignore+=",USE_NEGATIVE_ERRNO,CAMELCASE,STATIC_CONST_CHAR_ARRAY"
def_ignore+=",COMPARISON_TO_NULL,COMPLEX_MACRO,BIT_MACRO"

CP=../code_review/checkpatch.pl
if [ ! -x $CP ]
then
	CP=./code_review/checkpatch.pl
fi

if [ -x $CP ]
then
    for FILE in $(git ls-tree --full-tree --name-only HEAD -r src | grep -v -e src/control/vendor -e .go\$ -e pb-c -e debug_setup.h)
    do
	ignore="$def_ignore"
	if grep -lq CRT_RPC_DECLARE "$FILE"; then
	    ignore+=",SPACING_CAST"
	fi
        $CP --quiet --no-tree --file --show-types --no-summary --ignore "$ignore" --strict "$FILE" --fix-inplace
    done
fi

<<<<<<< HEAD
./ci/check_d_macro_calls.py | patch -p1
./ci/check_d_macro_calls.py | patch -p1
./ci/check_d_macro_calls.py | patch -p1

exit 0
=======
exit $RC
>>>>>>> a202ed9e
<|MERGE_RESOLUTION|>--- conflicted
+++ resolved
@@ -1,13 +1,19 @@
 #!/bin/sh
 
 # shellcheck disable=SC2046,SC2035
-codespell -w --ignore-words-list nd,uint,ths,ba,creat,te,cas,mapp,pres,crashers,dout,tre,reord,mimick,cloneable,keypair,bject,tread,cancelled --builtin clear,rare,informal,names,en-GB_to_en-US --skip *.png,*.PNG,*.pyc,src/rdb/raft/*,src/control/vendor/*,RSA.golden $(git ls-tree --full-tree --name-only HEAD)
+codespell -w --ignore-words-list nd,uint,ths,ba,creat,te,cas,mapp,pres,crashers,dout,tre,reord,mimick,cloneable,keypair,bject,tread,cancelled,dedupe --builtin clear,rare,informal,names,en-GB_to_en-US --skip *.png,*.PNG,*.pyc,src/rdb/raft/*,src/control/vendor/*,RSA.golden $(git ls-tree --full-tree --name-only HEAD)
 
 # The return code of codespell is the number of works it could not correct
 # because of multiple options.  We could report on these but they're rare
 # so just save the exit code here and use it later on.  They are reported
 # in the output of the CI job, just will not be commented on in github.
 RC=$?
+
+
+exit 0
+./ci/check_d_macro_calls.py | patch -p1
+./ci/check_d_macro_calls.py | patch -p1
+./ci/check_d_macro_calls.py | patch -p1
 
 def_ignore="SPLIT_STRING,SSCANF_TO_KSTRTO,PREFER_KERNEL_TYPES"
 def_ignore+=",USE_NEGATIVE_ERRNO,CAMELCASE,STATIC_CONST_CHAR_ARRAY"
@@ -31,12 +37,4 @@
     done
 fi
 
-<<<<<<< HEAD
-./ci/check_d_macro_calls.py | patch -p1
-./ci/check_d_macro_calls.py | patch -p1
-./ci/check_d_macro_calls.py | patch -p1
-
-exit 0
-=======
-exit $RC
->>>>>>> a202ed9e
+exit $RC