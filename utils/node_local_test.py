#!/usr/bin/python3

"""Test code for dfuse"""

import os
import sys
import time
import uuid
import yaml
import json
import signal
import subprocess
import tempfile
import pickle

from collections import OrderedDict

class DFTestFail(Exception):
    """Used to indicate test failure"""
    pass

class DFTestNoFi(DFTestFail):
    """Used to indicate Fault injection didn't work"""
    pass

instance_num = 0

def get_inc_id():
    """Return a unique character"""
    global instance_num
    instance_num += 1
    return str(instance_num)

def umount(path):
    """Umount dfuse from a given path"""
    cmd = ['fusermount3', '-u', path]
    ret = subprocess.run(cmd)
    print('rc from umount {}'.format(ret.returncode))
    return ret.returncode

class NLT_Conf():
    """Helper class for configuration"""
    def __init__(self, bc):
        self.bc = bc
        self.agent_dir = None
        self.wf = None

    def set_wf(self, wf):
        """Set the WarningsFactory object"""
        self.wf = wf

    def __getitem__(self, key):
        return self.bc[key]

class WarningsFactory():
    """Class to parse warnings, and save to JSON output file

    Take a list of failures, and output the data in a way that is best
    displayed according to
    https://github.com/jenkinsci/warnings-ng-plugin/blob/master/doc/Documentation.md
    """

    # Error levels supported by the reporint are LOW, NORMAL, HIGH, ERROR.
    # Errors from this list of functions are known to happen during shutdown
    # for the time being, so are downgraded to LOW.
    FLAKY_FUNCTIONS = ('daos_lru_cache_destroy', 'rdb_timerd')

    def __init__(self, filename):
        self._fd = open(filename, 'w')
        self.issues = []
        self.pending = []
        self._running = True
        # Save the filename of the object, as __file__ does not
        # work in __del__
        self._file = __file__.lstrip('./')
        self._flush()

    def __del__(self):
        """Ensure the file is flushed on exit, but if it hasn't already
        been closed then mark an error"""
        if not self._fd:
            return

        entry = {}
        entry['fileName'] = os.path.basename(self._file)
        entry['directory'] = os.path.dirname(self._file)
        entry['lineStart'] = sys._getframe().f_lineno
        entry['message'] = 'Tests exited without shutting down properly'
        entry['severity'] = 'ERROR'
        self.issues.append(entry)
        self.close()

    def explain(self, line, log_file, esignal):
        """Log an error, along with the other errors it caused

        Log the line as an error, and reference everything in the pending
        array.
        """
        count = len(self.pending)
        symptoms = set()
        locs = set()
        mtype = 'Fault injection'

        sev = 'LOW'
        if esignal:
            symptoms.add('Process died with signal {}'.format(esignal))
            sev = 'ERROR'
            mtype = 'Fault injection caused crash'
            count += 1

        if count == 0:
            print('Nothing to explain')
            return

        for (sline, smessage) in self.pending:
            locs.add('{}:{}'.format(sline.filename, sline.lineno))
            symptoms.add(smessage)

        preamble = 'Fault injected here caused {} errors,' \
                   ' logfile {}:'.format(count, log_file)

        message = '{} {} {}'.format(preamble,
                                    ' '.join(sorted(symptoms)),
                                    ' '.join(sorted(locs)))
        self.add(line,
                 sev,
                 message,
                 cat='Fault injection location',
                 mtype=mtype)
        self.pending = []

    def add(self, line, sev, message, cat=None, mtype=None):
        """Log an error

        Describe an error and add it to the issues array.
        Add it to the pending array, for later clarification
        """
        entry = {}
        entry['directory'] = os.path.dirname(line.filename)
        entry['fileName'] = os.path.basename(line.filename)
        if mtype:
            entry['type'] = mtype
        else:
            entry['type'] = message
        if cat:
            entry['category'] = cat
        entry['lineStart'] = line.lineno
        entry['description'] = message
        entry['message'] = line.get_anon_msg()
        entry['severity'] = sev
        if line.function in self.FLAKY_FUNCTIONS and \
           entry['severity'] != 'ERROR':
            entry['severity'] = 'LOW'
        self.issues.append(entry)
        self.pending.append((line, message))
        self._flush()

    def _flush(self):
        """Write the current list to the json file

        This is done just in case of crash.  This function might get called
        from the __del__ method of DaosServer, so do not use __file__ here
        either.
        """
        self._fd.seek(0)
        self._fd.truncate(0)
        data = {}
        data['issues'] = list(self.issues)
        if self._running:
            # When the test is running insert an error in case of abnormal
            # exit, so that crashes in this code can be identified.
            entry = {}
            entry['fileName'] = os.path.basename(self._file)
            entry['directory'] = os.path.dirname(self._file)
            entry['lineStart'] = sys._getframe().f_lineno
            entry['severity'] = 'ERROR'
            entry['message'] = 'Tests are still running'
            data['issues'].append(entry)
        json.dump(data, self._fd, indent=2)
        self._fd.flush()

    def close(self):
        """Save, and close the log file"""
        self._running = False
        self._flush()
        self._fd.close()
        self._fd = None
        print('Closed JSON file with {} errors'.format(len(self.issues)))

def load_conf():
    """Load the build config file"""
    file_self = os.path.dirname(os.path.abspath(__file__))
    json_file = None
    while True:
        new_file = os.path.join(file_self, '.build_vars.json')
        if os.path.exists(new_file):
            json_file = new_file
            break
        file_self = os.path.dirname(file_self)
        if file_self == '/':
            raise Exception('build file not found')
    ofh = open(json_file, 'r')
    conf = json.load(ofh)
    ofh.close()
    return NLT_Conf(conf)

def get_base_env():
    """Return the base set of env vars needed for DAOS"""

    env = os.environ.copy()
    env['DD_MASK'] = 'all'
    env['DD_SUBSYS'] = 'all'
    env['D_LOG_MASK'] = 'DEBUG'
    env['FI_UNIVERSE_SIZE'] = '128'
    return env

class DaosServer():
    """Manage a DAOS server instance"""

    def __init__(self, conf):
        self.running = False

        self._sp = None
        self.conf = conf
        self._agent = None
        self.agent_dir = None
        # Also specified in the yaml file.
        self._log_file = '/tmp/dnt_server.log'

        socket_dir = '/tmp/dnt_sockets'
        if not os.path.exists(socket_dir):
            os.mkdir(socket_dir)
        if os.path.exists(self._log_file):
            os.unlink(self._log_file)

        self._agent_dir = tempfile.TemporaryDirectory(prefix='dnt_agent_')
        self.agent_dir = self._agent_dir.name

        if not os.path.exists(self.agent_dir):
            os.mkdir(self.agent_dir)

    def __del__(self):
        if self.running:
            self.stop()

    def start(self):
        """Start a DAOS server"""

        daos_server = os.path.join(self.conf['PREFIX'], 'bin', 'daos_server')

        self_dir = os.path.dirname(os.path.abspath(__file__))

        server_config = os.path.join(self_dir, 'nlt_server.yaml')

        cmd = [daos_server, '--config={}'.format(server_config),
               'start', '-t' '4', '--insecure', '-d', self.agent_dir,
               '--recreate-superblocks']

        server_env = get_base_env()
        server_env['DAOS_DISABLE_REQ_FWD'] = '1'
        self._sp = subprocess.Popen(cmd, env=server_env)

        agent_config = os.path.join(self_dir, 'nlt_agent.yaml')

        agent_bin = os.path.join(self.conf['PREFIX'], 'bin', 'daos_agent')

        self._agent = subprocess.Popen([agent_bin,
                                        '--config-path', agent_config,
                                        '--insecure',
                                        '--debug',
                                        '--runtime_dir', self.agent_dir,
                                        '--logfile', '/tmp/dnt_agent.log'],
                                       env=os.environ.copy())
        self.conf.agent_dir = self.agent_dir
        time.sleep(2)
        self.running = True

    def stop(self):
        """Stop a previously started DAOS server"""
        if self._agent:
            self._agent.send_signal(signal.SIGINT)
            ret = self._agent.wait(timeout=5)
            print('rc from agent is {}'.format(ret))

        if not self._sp:
            return

        # daos_server does not correctly shutdown daos_io_server yet
        # so find and kill daos_io_server directly.  This may cause
        # a assert in daos_io_server, but at least we can check that.
        # call daos_io_server, wait, and then call daos_server.
        # When parsing the server logs do not report on memory leaks
        # yet, as if it fails then lots of memory won't be freed and
        # it's not helpful at this stage to report that.
        # TODO: Remove this block when daos_server shutdown works.
        parent_pid = self._sp.pid
        for proc_id in os.listdir('/proc/'):
            if proc_id == 'self':
                continue
            status_file = '/proc/{}/status'.format(proc_id)
            if not os.path.exists(status_file):
                continue
            fd = open(status_file, 'r')
            this_proc = False
            for line in fd.readlines():
                try:
                    key, v = line.split(':', maxsplit=2)
                except ValueError:
                    continue
                value = v.strip()
                if key == 'Name' and value != 'daos_io_server':
                    break
                if key != 'PPid':
                    continue
                if int(value) == parent_pid:
                    this_proc = True
                    break
            if not this_proc:
                continue
            print('Target pid is {}'.format(proc_id))
            os.kill(int(proc_id), signal.SIGTERM)
            time.sleep(5)

        self._sp.send_signal(signal.SIGTERM)
        ret = self._sp.wait(timeout=5)
        print('rc from server is {}'.format(ret))
        # Show errors from server logs bug suppress memory leaks as the server
        # often segfaults at shutdown.
        if os.path.exists(self._log_file):
            # TODO: Enable memleak checking when server shutdown works.
            log_test(self.conf, self._log_file, show_memleaks=False)
        self.running = False
        return ret

def il_cmd(dfuse, cmd):
    """Run a command under the interception library"""
    my_env = get_base_env()
    prefix = 'dnt_dfuse_il_{}_'.format(get_inc_id())
    log_file = tempfile.NamedTemporaryFile(prefix=prefix,
                                           suffix='.log',
                                           delete=False)
    my_env['D_LOG_FILE'] = log_file.name
    my_env['LD_PRELOAD'] = os.path.join(dfuse.conf['PREFIX'],
                                        'lib64', 'libioil.so')
    ret = subprocess.run(cmd, env=my_env)
    print('Logged il to {}'.format(log_file.name))
    print(ret)
    log_test(dfuse.conf, log_file.name)
    assert ret.returncode == 0
    return ret

class ValgrindHelper():

    """Class for running valgrind commands

    This helps setup the command line required, and
    performs log modification after the fact to assist
    Jenkins in locating the source code.
    """

    def __init__(self, logid=None):

        # Set this to False to disable valgrind, which will run faster.
        self.use_valgrind = False
        self.full_check = True
        self._xml_file = None
        self._logid = logid

        self.src_dir = '{}/'.format(os.path.realpath(
            os.path.dirname(os.path.dirname(os.path.abspath(__file__)))))

    def get_cmd_prefix(self):
        """Return the command line prefix"""

        if not self.use_valgrind:
            return []

        if not self._logid:
            self._logid = get_inc_id()

        self._xml_file = 'dnt.{}.memcheck'.format(self._logid)

<<<<<<< HEAD
        cmd = ['valgrind', '--quiet', '--fair-sched=try']
=======
        cmd = ['valgrind', '--quiet', '--fair-sched=yes']
>>>>>>> 9e4d2e9c

        if self.full_check:
            cmd.extend(['--leak-check=full', '--show-leak-kinds=all'])
        else:
            cmd.extend(['--leak-check=no'])

        s_arg = '--suppressions='
        cmd.extend(['{}{}'.format(s_arg,
                                  os.path.join('src',
                                               'cart',
                                               'utils',
                                               'memcheck-cart.supp')),
                    '{}{}'.format(s_arg,
                                  os.path.join('utils',
                                               'memcheck-daos-client.supp'))])

        cmd.extend(['--xml=yes',
                    '--xml-file={}'.format(self._xml_file)])
        return cmd

    def convert_xml(self):
        """Modify the xml file"""

        if not self.use_valgrind:
            return
        fd = open(self._xml_file, 'r')
        ofd = open('{}.xml'.format(self._xml_file), 'w')
        for line in fd:
            if self.src_dir in line:
                ofd.write(line.replace(self.src_dir, ''))
            else:
                ofd.write(line)
        os.unlink(self._xml_file)

class DFuse():
    """Manage a dfuse instance"""

    instance_num = 0

    def __init__(self, daos, conf, pool=None, container=None, path=None):
        if path:
            self.dir = path
        else:
            self.dir = '/tmp/dfs_test'
        self.pool = pool
        self.valgrind_file = None
        self.container = container
        self.conf = conf
        self._daos = daos
        self._sp = None

        prefix = 'dnt_dfuse_{}_'.format(get_inc_id())
        log_file = tempfile.NamedTemporaryFile(prefix=prefix,
                                               suffix='.log',
                                               delete=False)
        self.log_file = log_file.name

        self.valgrind = None
        if not os.path.exists(self.dir):
            os.mkdir(self.dir)

    def start(self, v_hint=None):
        """Start a dfuse instance"""
        dfuse_bin = os.path.join(self.conf['PREFIX'], 'bin', 'dfuse')

        single_threaded = False
        caching = False

        pre_inode = os.stat(self.dir).st_ino

        my_env = get_base_env()

        my_env['D_LOG_FILE'] = self.log_file
        my_env['DAOS_AGENT_DRPC_DIR'] = self._daos.agent_dir

        self.valgrind = ValgrindHelper(v_hint)
        cmd = self.valgrind.get_cmd_prefix()

        cmd.extend([dfuse_bin, '-s', '0', '-m', self.dir, '-f'])

        if single_threaded:
            cmd.append('-S')

        if caching:
            cmd.append('--enable-caching')

        if self.pool:
            cmd.extend(['--pool', self.pool])
        if self.container:
            cmd.extend(['--container', self.container])
        self._sp = subprocess.Popen(cmd, env=my_env)
        print('Started dfuse at {}'.format(self.dir))
        print('Log file is {}'.format(self.log_file))

        total_time = 0
        while os.stat(self.dir).st_ino == pre_inode:
            print('Dfuse not started, waiting...')
            try:
                ret = self._sp.wait(timeout=1)
                print('dfuse command exited with {}'.format(ret))
                self._sp = None
                if os.path.exists(self.log_file):
                    log_test(self.conf, self.log_file)
                raise Exception('dfuse died waiting for start')
            except subprocess.TimeoutExpired:
                pass
            total_time += 1
            if total_time > 60:
                raise Exception('Timeout starting dfuse')

    def _close_files(self):
        work_done = False
        for fname in os.listdir('/proc/self/fd'):
            try:
                tfile = os.readlink(os.path.join('/proc/self/fd', fname))
            except FileNotFoundError:
                continue
            if tfile.startswith(self.dir):
                print('closing file {}'.format(tfile))
                os.close(int(fname))
                work_done = True
        return work_done

    def __del__(self):
        if self._sp:
            self.stop()

    def stop(self):
        """Stop a previously started dfuse instance"""
        if not self._sp:
            return

        print('Stopping fuse')
        ret = umount(self.dir)
        if ret:
            self._close_files()
            umount(self.dir)

        try:
            ret = self._sp.wait(timeout=20)
            print('rc from dfuse {}'.format(ret))
        except subprocess.TimeoutExpired:
            self._sp.send_signal(signal.SIGTERM)
        self._sp = None
        log_test(self.conf, self.log_file)

        # Finally, modify the valgrind xml file to remove the
        # prefix to the src dir.
        self.valgrind.convert_xml()

    def wait_for_exit(self):
        """Wait for dfuse to exit"""
        ret = self._sp.wait()
        print('rc from dfuse {}'.format(ret))
        self._sp = None

def get_pool_list():
    """Return a list of valid pool names"""
    pools = []

    for fname in os.listdir('/mnt/daos'):
        if len(fname) != 36:
            continue
        try:
            uuid.UUID(fname)
        except ValueError:
            continue
        pools.append(fname)
    return pools

def assert_file_size(ofd, size):
    """Verify the file size is as expected"""
    stat = os.fstat(ofd.fileno())
    print('Checking file size is {} {}'.format(size, stat.st_size))
    assert stat.st_size == size

def import_daos(server, conf):
    """Return a handle to the pydaos module"""

    if sys.version_info.major < 3:
        pydir = 'python{}.{}'.format(sys.version_info.major,
                                     sys.version_info.minor)
    else:
        pydir = 'python{}'.format(sys.version_info.major)

    sys.path.append(os.path.join(conf['PREFIX'],
                                 'lib64',
                                 pydir,
                                 'site-packages'))

    os.environ["DAOS_AGENT_DRPC_DIR"] = server.agent_dir

    daos = __import__('pydaos')
    return daos

def run_daos_cmd(conf, cmd, fi_file=None, fi_valgrind=False):
    """Run a DAOS command

    Run a command, returning what subprocess.run() would.

    Enable logging, and valgrind for the command.
    """
    valgrind = ValgrindHelper()

    if fi_file:
        # Turn off Valgrind for the fault injection testing unless it's
        # specifically requested (typically if a fault injection results
        # in a SEGV/assert), and then if it is turned on then just check
        # memory access, not memory leaks.
        valgrind.use_valgrind = fi_valgrind
        valgrind.full_check = False

    exec_cmd = valgrind.get_cmd_prefix()
    exec_cmd.append(os.path.join(conf['PREFIX'], 'bin', 'daos'))
    exec_cmd.extend(cmd)

    cmd_env = get_base_env()

    prefix = 'dnt_cmd_{}_'.format(get_inc_id())
    log_file = tempfile.NamedTemporaryFile(prefix=prefix,
                                           suffix='.log',
                                           delete=False)

    if fi_file:
        cmd_env['D_FI_CONFIG'] = fi_file
    cmd_env['D_LOG_FILE'] = log_file.name
    if conf.agent_dir:
        cmd_env['DAOS_AGENT_DRPC_DIR'] = conf.agent_dir

    rc = subprocess.run(exec_cmd,
                        stdout=subprocess.PIPE,
                        env=cmd_env)

    show_memleaks = True
    skip_fi = False

    if fi_file:
        skip_fi = True

    fi_signal = None
    # A negative return code means the process exited with a signal so do not
    # check for memory leaks in this case as it adds noise, right when it's
    # least wanted.
    if rc.returncode < 0:
        show_memleaks = False
        fi_signal = -rc.returncode

    log_test(conf,
             log_file.name,
             show_memleaks=show_memleaks,
             skip_fi=skip_fi,
             fi_signal=fi_signal)
    valgrind.convert_xml()
    return rc

def create_cont(conf, pool, ctype=None):
    """Create a container and return a container list"""
    cmd = ['container', 'create', '--svc', '0', '--pool', pool]
    if ctype:
        cmd.extend(['--type', ctype])
    rc = run_daos_cmd(conf, cmd)
    print('rc is {}'.format(rc))
    assert rc.returncode == 0
    new_container = rc.stdout.decode().split(' ')[-1].rstrip()


    cmd = ['pool', 'list-containers', '--svc', '0', '--pool', pool]
    rc = run_daos_cmd(conf, cmd)
    print('rc is {}'.format(rc))
    assert rc.returncode == 0

    containers = rc.stdout.decode().split()
    containers.remove(new_container)
    containers.insert(0, new_container)
    return containers

def destroy_container(conf, pool, container):
    """Destroy a container"""
    cmd = ['container', 'destroy', '--svc', '0',
           '--pool', pool, '--cont', container]
    rc = run_daos_cmd(conf, cmd)
    print('rc is {}'.format(rc))
    assert rc.returncode == 0

def make_pool(daos, conf):
    """Create a DAOS pool"""

    time.sleep(2)

    daos_raw = __import__('pydaos.raw')

    context = daos.raw.DaosContext(os.path.join(conf['PREFIX'], 'lib64'))

    pool_con = daos.raw.DaosPool(context)

    try:
        pool_con.create(511, os.geteuid(), os.getegid(),
                        1024*1014*128, b'daos_server')
    except daos_raw.raw.daos_api.DaosApiError:
        time.sleep(10)
        pool_con.create(511, os.geteuid(), os.getegid(),
                        1024*1014*128, b'daos_server')
    return get_pool_list()

def run_tests(dfuse):
    """Run some tests"""
    path = dfuse.dir

    fname = os.path.join(path, 'test_file3')
    ofd = open(fname, 'w')
    ofd.write('hello')
    print(os.fstat(ofd.fileno()))
    ofd.flush()
    print(os.stat(fname))
    assert_file_size(ofd, 5)
    ofd.truncate(0)
    assert_file_size(ofd, 0)
    ofd.truncate(1024*1024)
    assert_file_size(ofd, 1024*1024)
    ofd.truncate(0)
    ofd.seek(0)
    ofd.write('world\n')
    ofd.flush()
    assert_file_size(ofd, 6)
    print(os.fstat(ofd.fileno()))
    ofd.close()
    il_cmd(dfuse, ['cat', fname])
    readdir_test(dfuse, 10)

def dfuse_wrapper(server, conf):
    """Start a dfuse instance, do something then tear it down"""
    daos = import_daos(server, conf)

    pools = get_pool_list()
    while len(pools) < 1:
        pools = make_pool(daos, conf)

    pool = pools[0]

    container = create_cont(conf, pool, ctype='POSIX')[0]
    dfuse = DFuse(server, conf, pool=pool, container=container)
    dfuse.start()
    readdir_test(dfuse, 250)
    dfuse.stop()
    destroy_container(conf, pool, container)

def readdir_test(dfuse, count):
    """Run a rudimentary readdir test"""

    path = dfuse.dir

    wide_dir = os.path.join(path, 'new_dir')
    os.mkdir(wide_dir)
    start = time.time()
    for idx in range(count):
        print('Creating file {}'.format(os.path.join(wide_dir, str(idx))))
        fd = open(os.path.join(wide_dir, str(idx)), 'w')
        fd.close()
    duration = time.time() - start
    print('Created {} files in {:.1f} seconds {:.1f}'.format(count,
                                                             duration,
                                                             count / duration))
    print('Listing dir contents')
    print(os.listdir(wide_dir))

def stat_and_check(dfuse, pre_stat):
    """Check that dfuse started"""
    post_stat = os.stat(dfuse.dir)
    if pre_stat.st_dev == post_stat.st_dev:
        raise DFTestFail('Device # unchanged')
    if post_stat.st_ino != 1:
        raise DFTestFail('Unexpected inode number')

def check_no_file(dfuse):
    """Check that a non-existent file doesn't exist"""
    try:
        os.stat(os.path.join(dfuse.dir, 'no-file'))
        raise DFTestFail('file exists')
    except FileNotFoundError:
        pass

lp = None
lt = None

def setup_log_test(conf):
    """Setup and import the log tracing code"""
    file_self = os.path.dirname(os.path.abspath(__file__))
    logparse_dir = os.path.join(file_self,
                                '../src/cart/test/util')
    crt_mod_dir = os.path.realpath(logparse_dir)
    print(crt_mod_dir)
    if crt_mod_dir not in sys.path:
        sys.path.append(crt_mod_dir)

    global lp
    global lt

    lp = __import__('cart_logparse')
    lt = __import__('cart_logtest')

    lt.wf = conf.wf

def log_test(conf,
             filename,
             show_memleaks=True,
             skip_fi=False,
             fi_signal=None):
    """Run the log checker on filename, logging to stdout"""

    print('Running log_test on {}'.format(filename))

    log_iter = lp.LogIter(filename)
    lto = lt.LogTest(log_iter)

    lto.hide_fi_calls = skip_fi

    try:
        lto.check_log_file(abort_on_warning=True,
                           show_memleaks=show_memleaks)
    except lt.LogCheckError:
        if lto.fi_location:
            conf.wf.explain(lto.fi_location,
                            os.path.basename(filename),
                            fi_signal)

    if skip_fi:
        if not show_memleaks:
            conf.wf.explain(lto.fi_location,
                            os.path.basename(filename),
                            fi_signal)
        if not lto.fi_triggered:
            raise DFTestNoFi

def create_and_read_via_il(dfuse, path):
    """Create file in dir, write to and and read
    through the interception library"""

    fname = os.path.join(path, 'test_file')
    ofd = open(fname, 'w')
    ofd.write('hello ')
    ofd.write('world\n')
    ofd.flush()
    assert_file_size(ofd, 12)
    print(os.fstat(ofd.fileno()))
    ofd.close()
    il_cmd(dfuse, ['cat', fname])

def run_container_query(conf, path):
    """Query a path to extract container information"""

    cmd = ['container', 'query', '--svc', '0', '--path', path]

    rc = run_daos_cmd(conf, cmd)

    assert rc.returncode == 0

    print(rc)
    output = rc.stdout.decode('utf-8')
    for line in output.splitlines():
        print(line)

def run_duns_overlay_test(server, conf):
    """Create a DUNS entry point, and then start fuse over it

    Fuse should use the pool/container IDs from the entry point,
    and expose the container.
    """
    daos = import_daos(server, conf)

    pools = get_pool_list()
    while len(pools) < 1:
        pools = make_pool(daos, conf)

    parent_dir = tempfile.TemporaryDirectory(prefix='dnt_uns_')

    uns_dir = os.path.join(parent_dir.name, 'uns_ep')

    rc = run_daos_cmd(conf, ['container',
                             'create',
                             '--svc',
                             '0',
                             '--pool',
                             pools[0],
                             '--type',
                             'POSIX',
                             '--path',
                             uns_dir])

    print('rc is {}'.format(rc))
    assert rc.returncode == 0

    dfuse = DFuse(server, conf, path=uns_dir)

    dfuse.start(v_hint='uns-overlay')
    # To show the contents.
    # getfattr -d <file>

    # This should work now if the container was correctly found
    create_and_read_via_il(dfuse, uns_dir)

    dfuse.stop()

def run_dfuse(server, conf):
    """Run several dfuse instances"""

    daos = import_daos(server, conf)

    pools = get_pool_list()
    while len(pools) < 1:
        pools = make_pool(daos, conf)

    dfuse = DFuse(server, conf)
    try:
        pre_stat = os.stat(dfuse.dir)
    except OSError:
        umount(dfuse.dir)
        raise
    container = str(uuid.uuid4())
    dfuse.start(v_hint='no_pool')
    print(os.statvfs(dfuse.dir))
    subprocess.run(['df', '-h'])
    subprocess.run(['df', '-i', dfuse.dir])
    print('Running dfuse with nothing')
    stat_and_check(dfuse, pre_stat)
    check_no_file(dfuse)
    for pool in pools:
        pool_stat = os.stat(os.path.join(dfuse.dir, pool))
        print('stat for {}'.format(pool))
        print(pool_stat)
        cdir = os.path.join(dfuse.dir, pool, container)
        os.mkdir(cdir)
        #create_and_read_via_il(dfuse, cdir)
    dfuse.stop()

    uns_container = container

    container2 = str(uuid.uuid4())
    dfuse = DFuse(server, conf, pool=pools[0])
    pre_stat = os.stat(dfuse.dir)
    dfuse.start(v_hint='pool_only')
    print('Running dfuse with pool only')
    stat_and_check(dfuse, pre_stat)
    check_no_file(dfuse)
    cpath = os.path.join(dfuse.dir, container2)
    os.mkdir(cpath)
    cdir = os.path.join(dfuse.dir, container)
    create_and_read_via_il(dfuse, cdir)

    dfuse.stop()

    dfuse = DFuse(server, conf, pool=pools[0], container=container)
    pre_stat = os.stat(dfuse.dir)
    dfuse.start(v_hint='pool_and_cont')
    print('Running fuse with both')

    stat_and_check(dfuse, pre_stat)

    create_and_read_via_il(dfuse, dfuse.dir)

    run_tests(dfuse)

    dfuse.stop()

    dfuse = DFuse(server, conf, pool=pools[0], container=container2)
    dfuse.start('uns-0')

    uns_path = os.path.join(dfuse.dir, 'ep0')

    uns_container = str(uuid.uuid4())

    cmd = ['container', 'create', '--svc', '0',
           '--pool', pools[0], '--cont', uns_container, '--path', uns_path,
           '--type', 'POSIX']

    print('Inserting entry point')
    rc = run_daos_cmd(conf, cmd)
    print('rc is {}'.format(rc))
    print(os.stat(uns_path))
    print(os.stat(uns_path))
    print(os.listdir(dfuse.dir))

    run_container_query(conf, uns_path)

    child_path = os.path.join(uns_path, 'child')
    os.mkdir(child_path)
    run_container_query(conf, child_path)

    dfuse.stop()

    print('Trying UNS')
    dfuse = DFuse(server, conf)
    dfuse.start('uns-2')

    # List the root container.
    print(os.listdir(os.path.join(dfuse.dir, pools[0], container2)))

    uns_path = os.path.join(dfuse.dir, pools[0], container2, 'ep0', 'ep')
    direct_path = os.path.join(dfuse.dir, pools[0], uns_container)

    uns_container = str(uuid.uuid4())

    # Make a link within the new container.
    cmd = ['container', 'create', '--svc', '0',
           '--pool', pools[0], '--cont', uns_container,
           '--path', uns_path, '--type', 'POSIX']

    print('Inserting entry point')
    rc = run_daos_cmd(conf, cmd)
    print('rc is {}'.format(rc))

    # List the root container again.
    print(os.listdir(os.path.join(dfuse.dir, pools[0], container2)))

    # List the target container.
    files = os.listdir(direct_path)
    print(files)
    # List the target container through UNS.
    print(os.listdir(uns_path))
    direct_stat = os.stat(os.path.join(direct_path, files[0]))
    uns_stat = os.stat(uns_path)
    print(direct_stat)
    print(uns_stat)
    assert uns_stat.st_ino == direct_stat.st_ino

    dfuse.stop()
    print('Trying UNS with previous cont')
    dfuse = DFuse(server, conf)
    dfuse.start('uns-3')

    files = os.listdir(direct_path)
    print(files)
    print(os.listdir(uns_path))

    direct_stat = os.stat(os.path.join(direct_path, files[0]))
    uns_stat = os.stat(uns_path)
    print(direct_stat)
    print(uns_stat)
    assert uns_stat.st_ino == direct_stat.st_ino
    dfuse.stop()

    print('Reached the end, no errors')

def run_il_test(server, conf):
    """Run a basic interception library test"""
    daos = import_daos(server, conf)

    pools = get_pool_list()

    # TODO: This doesn't work with two pools, partly related to
    # DAOS-5109 but there may be other issues.
    while len(pools) < 1:
        pools = make_pool(daos, conf)

    print('pools are ', ','.join(pools))

    dfuse = DFuse(server, conf)
    dfuse.start()

    dirs = []

    for p in pools:
        for _ in range(2):
            # Use a unique ID for each container to avoid DAOS-5109
            container = str(uuid.uuid4())

            d = os.path.join(dfuse.dir, p, container)
            try:
                print('Making directory {}'.format(d))
                os.mkdir(d)
            except FileExistsError:
                pass
            dirs.append(d)

    # Create a file natively.
    f = os.path.join(dirs[0], 'file')
    fd = open(f, 'w')
    fd.write('Hello')
    fd.close()
    # Copy it across containers.
    ret = il_cmd(dfuse, ['cp', f, dirs[-1]])
    assert ret.returncode == 0

    # Copy it within the container.
    child_dir = os.path.join(dirs[0], 'new_dir')
    os.mkdir(child_dir)
    il_cmd(dfuse, ['cp', f, child_dir])

    # Copy something into a container
    ret = il_cmd(dfuse, ['cp', '/bin/bash', dirs[-1]])
    assert ret.returncode == 0
    # Read it from within a container
    ret = il_cmd(dfuse, ['md5sum', os.path.join(dirs[-1], 'bash')])
    assert ret.returncode == 0
    dfuse.stop()

def run_in_fg(server, conf):
    """Run dfuse in the foreground.

    Block until ctrl-c is pressed.
    """
    daos = import_daos(server, conf)

    pools = get_pool_list()

    while len(pools) < 1:
        pools = make_pool(daos, conf)

    dfuse = DFuse(server, conf, pool=pools[0])
    dfuse.start()
    container = str(uuid.uuid4())
    t_dir = os.path.join(dfuse.dir, container)
    os.mkdir(t_dir)
    print('Running at {}'.format(t_dir))
    print('daos container create --svc 0 --type POSIX' \
          '--pool {} --path {}/uns-link'.format(
              pools[0], t_dir))
    print('cd {}/uns-link'.format(t_dir))
    print('daos container destroy --svc 0 --path {}/uns-link'.format(t_dir))
    print('daos pool list-containers --svc 0 --pool {}'.format(pools[0]))
    try:
        dfuse.wait_for_exit()
    except KeyboardInterrupt:
        pass
    dfuse = None

def test_pydaos_kv(server, conf):
    """Test the KV interface"""

    daos = import_daos(server, conf)

    file_self = os.path.dirname(os.path.abspath(__file__))
    mod_dir = os.path.join(file_self,
                           '../src/client/pydaos')
    if mod_dir not in sys.path:
        sys.path.append(mod_dir)

    dbm = __import__('daosdbm')

    pools = get_pool_list()

    while len(pools) < 1:
        pools = make_pool(daos, conf)

    pool = pools[0]

    c_uuid = create_cont(conf, pool)[0]

    kvg = dbm.daos_named_kv(pool, c_uuid)

    kv = kvg.get_kv_by_name('Dave')
    kv['a'] = 'a'
    kv['b'] = 'b'
    kv['list'] = pickle.dumps(list(range(1, 100000)))
    for k in range(1, 100):
        kv[str(k)] = pickle.dumps(list(range(1, 10)))
    print(type(kv))
    print(kv)
    print(kv['a'])

    print("First iteration")
    data = OrderedDict()
    for key in kv:
        print('key is {}, len {}'.format(key, len(kv[key])))
        print(type(kv[key]))
        data[key] = None

    print("Bulk loading")

    data['no-key'] = None

    kv.bget(data, value_size=16)
    print("Second iteration")
    failed = False
    for key in data:
        if data[key]:
            print('key is {}, len {}'.format(key, len(data[key])))
        elif key == 'no-key':
            pass
        else:
            failed = True
            print('Key is None {}'.format(key))

    if failed:
        print("That's not good")

def test_alloc_fail(conf):
    """run 'daos' client binary with fault injection

    Enable the fault injection for the daos binary, injecting
    allocation failures at different locations.  Keep going until
    the client runs with no faults injected (about 800 iterations).

    Disable valgrind for this test as it takes a long time to run
    with valgrind enabled, use purely the log analysis to find issues.

    Ignore new error messages containing the numeric value of -DER_NOMEM
    but warn on all other warnings generated.
    """

    pools = get_pool_list()

    if len(pools) > 1:
        pool = pools[0]
    else:
        pool = '5848df55-a97c-46e3-8eca-45adf85591d6'

    cmd = ['pool', 'list-containers', '--svc', '0', '--pool', pool]

    fid = 1

    fatal_errors = False

    while True:
        fc = {}
        fc['fault_config'] = [{'id': 0,
                               'probability_x': 1,
                               'probability_y': 1,
                               'interval': fid,
                               'max_faults': 1}]

        fi_file = tempfile.NamedTemporaryFile(prefix='fi_',
                                              suffix='.yaml')

        fi_file.write(yaml.dump(fc, encoding='utf=8'))
        fi_file.flush()

        try:
            rc = run_daos_cmd(conf, cmd, fi_file=fi_file.name)
            if rc.returncode < 0:
                print(rc)
                print('Rerunning test under valgrind, fid={}'.format(fid))
                rc = run_daos_cmd(conf,
                                  cmd,
                                  fi_file=fi_file.name,
                                  fi_valgrind=True)
                fatal_errors = True
        except DFTestNoFi:
            print('Fault injection did not trigger, returning')
            break

        print(rc)
        fid += 1
        # Keep going until program runs to completion.  We should add checking
        # of exit code at some point, but it would need to be reported properly
        # through Jenkins.
        # if rc.returncode not in (1, 255):
        #   break
    return fatal_errors

def main():
    """Main entry point"""

    conf = load_conf()

    wf = WarningsFactory('nlt-errors.json')

    conf.set_wf(wf)
    setup_log_test(conf)

    server = DaosServer(conf)
    server.start()

    fatal_errors = False

    if len(sys.argv) == 2 and sys.argv[1] == 'launch':
        run_in_fg(server, conf)
    elif len(sys.argv) == 2 and sys.argv[1] == 'il':
        run_il_test(server, conf)
    elif len(sys.argv) == 2 and sys.argv[1] == 'kv':
        test_pydaos_kv(server, conf)
    elif len(sys.argv) == 2 and sys.argv[1] == 'overlay':
        run_duns_overlay_test(server, conf)
    elif len(sys.argv) == 2 and sys.argv[1] == 'readdir':
        dfuse_wrapper(server, conf)
    elif len(sys.argv) == 2 and sys.argv[1] == 'fi':
        fatal_errors = test_alloc_fail(conf)
    elif len(sys.argv) == 2 and sys.argv[1] == 'all':
        run_il_test(server, conf)
        run_dfuse(server, conf)
        run_duns_overlay_test(server, conf)
        test_pydaos_kv(server, conf)
        fatal_errors = test_alloc_fail(conf)
    else:
        run_il_test(server, conf)
        run_dfuse(server, conf)

    if server.stop() != 0:
        fatal_errors = True

    wf.close()
    if fatal_errors:
        print("Significant errors encountered")

if __name__ == '__main__':
    main()<|MERGE_RESOLUTION|>--- conflicted
+++ resolved
@@ -380,11 +380,7 @@
 
         self._xml_file = 'dnt.{}.memcheck'.format(self._logid)
 
-<<<<<<< HEAD
-        cmd = ['valgrind', '--quiet', '--fair-sched=try']
-=======
         cmd = ['valgrind', '--quiet', '--fair-sched=yes']
->>>>>>> 9e4d2e9c
 
         if self.full_check:
             cmd.extend(['--leak-check=full', '--show-leak-kinds=all'])
