%define daoshome %{_exec_prefix}/lib/%{name}
%define server_svc_name daos_server.service
%define agent_svc_name daos_agent.service

%if (0%{?suse_version} >= 1500)
# until we get an updated mercury build on 15.2
%global mercury_version 2.0.0~rc1-1.suse.lp151
%else
%global mercury_version 2.0.0~rc1-1%{?dist}
%endif

Name:          daos
<<<<<<< HEAD
Version:       1.1.0
Release:       34%{?relval}%{?dist}
=======
Version:       1.1.1
Release:       1%{?relval}%{?dist}
>>>>>>> 0c6ef9e3
Summary:       DAOS Storage Engine

License:       Apache
URL:           https//github.com/daos-stack/daos
Source0:       %{name}-%{version}.tar.gz

BuildRequires: scons >= 2.4
BuildRequires: libfabric-devel
BuildRequires: boost-devel
BuildRequires: mercury-devel = %{mercury_version}
BuildRequires: openpa-devel
BuildRequires: libpsm2-devel
BuildRequires: gcc-c++
BuildRequires: openmpi3-devel
BuildRequires: hwloc-devel
%if (0%{?rhel} >= 7)
BuildRequires: argobots-devel >= 1.0rc1
BuildRequires: json-c-devel
%else
BuildRequires: libabt-devel >= 1.0rc1
BuildRequires: libjson-c-devel
%endif
BuildRequires: libpmem-devel >= 1.8, libpmemobj-devel >= 1.8
BuildRequires: fuse3-devel >= 3.4.2
%if (0%{?suse_version} >= 1500)
# NB: OpenSUSE is stupid about this... If we just
# specify go >= 1.X, it installs go=1.11 AND 1.X.
BuildRequires: go1.14
BuildRequires: go1.14-race
BuildRequires: libprotobuf-c-devel
BuildRequires: liblz4-devel
%else
BuildRequires: protobuf-c-devel
BuildRequires: lz4-devel
%endif
BuildRequires: spdk-devel >= 20, spdk-devel < 21
%if (0%{?rhel} >= 7)
BuildRequires: libisa-l-devel
BuildRequires: libisa-l_crypto-devel
%else
BuildRequires: libisal-devel
BuildRequires: libisal_crypto-devel
%endif
BuildRequires: raft-devel = 0.6.0
BuildRequires: openssl-devel
BuildRequires: libevent-devel
BuildRequires: libyaml-devel
BuildRequires: libcmocka-devel
BuildRequires: readline-devel
BuildRequires: valgrind-devel
BuildRequires: systemd
BuildRequires: python-devel
BuildRequires: python-distro
%if (0%{?rhel} >= 7)
BuildRequires: numactl-devel
BuildRequires: CUnit-devel
BuildRequires: golang-bin >= 1.12
BuildRequires: libipmctl-devel
BuildRequires: python36-devel
BuildRequires: Lmod
%else
%if (0%{?suse_version} >= 1315)
# see src/client/dfs/SConscript for why we need /etc/os-release
# that code should be rewritten to use the python libraries provided for
# os detection
# prefer over libpsm2-compat
BuildRequires: libpsm_infinipath1
# prefer over libcurl4-mini
BuildRequires: libcurl4
BuildRequires: distribution-release
BuildRequires: libnuma-devel
BuildRequires: cunit-devel
BuildRequires: ipmctl-devel
BuildRequires: python3-devel
BuildRequires: python3-distro
BuildRequires: lua-lmod
BuildRequires: systemd-rpm-macros
%if 0%{?is_opensuse}
%else
# have choice for libcurl.so.4()(64bit) needed by systemd: libcurl4 libcurl4-mini
# have choice for libcurl.so.4()(64bit) needed by cmake: libcurl4 libcurl4-mini
BuildRequires: libcurl4
# have choice for libpsm_infinipath.so.1()(64bit) needed by libfabric1: libpsm2-compat libpsm_infinipath1
# have choice for libpsm_infinipath.so.1()(64bit) needed by openmpi-libs: libpsm2-compat libpsm_infinipath1
BuildRequires: libpsm_infinipath1
%endif # 0%{?is_opensuse}
%endif # (0%{?suse_version} >= 1315)
%endif # (0%{?rhel} >= 7)
%if (0%{?suse_version} >= 1500)
Requires: libpmem1 >= 1.8, libpmemobj1 >= 1.8
%else
Requires: libpmem >= 1.8, libpmemobj >= 1.8
%endif
Requires: protobuf-c
Requires: openssl
# This should only be temporary until we can get a stable upstream release
# of mercury, at which time the autoprov shared library version should
# suffice
Requires: mercury = %{mercury_version}

%description
The Distributed Asynchronous Object Storage (DAOS) is an open-source
software-defined object store designed from the ground up for
massively distributed Non Volatile Memory (NVM). DAOS takes advantage
of next generation NVM technology like Storage Class Memory (SCM) and
NVM express (NVMe) while presenting a key-value storage interface and
providing features such as transactional non-blocking I/O, advanced
data protection with self healing on top of commodity hardware, end-
to-end data integrity, fine grained data control and elastic storage
to optimize performance and cost.

%package server
Summary: The DAOS server
Requires: %{name} = %{version}-%{release}
Requires: %{name}-client = %{version}-%{release}
Requires: spdk-tools
Requires: ndctl
Requires: ipmctl
Requires: hwloc
Requires: mercury = %{mercury_version}
Requires(post): /sbin/ldconfig
Requires(postun): /sbin/ldconfig
Requires: libfabric >= 1.8.0
%{?systemd_requires}
Obsoletes: cart

%description server
This is the package needed to run a DAOS server

%package client
Summary: The DAOS client
Requires: %{name} = %{version}-%{release}
Requires: mercury = %{mercury_version}
Requires: libfabric >= 1.8.0
Requires: fuse3 >= 3.4.2
Obsoletes: cart
%if (0%{?suse_version} >= 1500)
Requires: libfuse3-3 >= 3.4.2
%else
# because our repo has a deprecated fuse-3.x RPM, make sure we don't
# get it when fuse3 Requires: /etc/fuse.conf
Requires: fuse < 3, fuse3-libs >= 3.4.2
%endif
%{?systemd_requires}

%description client
This is the package needed to run a DAOS client

%package tests
Summary: The DAOS test suite
Requires: %{name}-client = %{version}-%{release}
Requires: python-pathlib
Requires: python-distro
Requires: python2-tabulate
Requires: fio
%if (0%{?suse_version} >= 1315)
Requires: libpsm_infinipath1
%endif


%description tests
This is the package needed to run the DAOS test suite

%package devel
# Leap 15 doesn't seem to be creating dependencies as richly as EL7
# for example, EL7 automatically adds:
# Requires: libdaos.so.0()(64bit)
%if (0%{?suse_version} >= 1500)
Requires: %{name}-client = %{version}-%{release}
Requires: %{name} = %{version}-%{release}
%endif
Requires: libuuid-devel
Requires: libyaml-devel
Requires: boost-devel
# Pin mercury to exact version during development
#Requires: mercury-devel < 2.0.0a1
# we ideally want to set this minimum version however it seems to confuse yum:
# https://github.com/rpm-software-management/yum/issues/124
#Requires: mercury >= 2.0.0~a1
Requires: mercury-devel = %{mercury_version}
Requires: openpa-devel
Requires: hwloc-devel
Summary: The DAOS development libraries and headers

%description devel
This is the package needed to build software with the DAOS library.

%prep
%autosetup

%build

%define conf_dir %{_sysconfdir}/daos

scons %{?_smp_mflags}      \
      --config=force       \
      --no-rpath           \
      USE_INSTALLED=all    \
      CONF_DIR=%{conf_dir} \
      PREFIX=%{?buildroot}

%install
scons %{?_smp_mflags}                 \
      --config=force                  \
      --no-rpath                      \
      --install-sandbox=%{?buildroot} \
      %{?buildroot}%{_prefix}         \
      %{?buildroot}%{conf_dir}        \
      USE_INSTALLED=all               \
      CONF_DIR=%{conf_dir}            \
      PREFIX=%{_prefix}
BUILDROOT="%{?buildroot}"
PREFIX="%{?_prefix}"
mkdir -p %{?buildroot}/%{_sysconfdir}/ld.so.conf.d/
echo "%{_libdir}/daos_srv" > %{?buildroot}/%{_sysconfdir}/ld.so.conf.d/daos.conf
mkdir -p %{?buildroot}/%{_unitdir}
install -m 644 utils/systemd/%{server_svc_name} %{?buildroot}/%{_unitdir}
install -m 644 utils/systemd/%{agent_svc_name} %{?buildroot}/%{_unitdir}
mkdir -p %{?buildroot}/%{conf_dir}/certs/clients
mv %{?buildroot}/%{_prefix}/etc/bash_completion.d %{?buildroot}/%{_sysconfdir}

%pre server
getent group daos_admins >/dev/null || groupadd -r daos_admins
getent passwd daos_server >/dev/null || useradd -M daos_server
%post server
/sbin/ldconfig
%systemd_post %{server_svc_name}
%preun server
%systemd_preun %{server_svc_name}
%postun server
/sbin/ldconfig
%systemd_postun %{server_svc_name}

%post client
%systemd_post %{agent_svc_name}
%preun client
%systemd_preun %{agent_svc_name}
%postun client
%systemd_postun %{agent_svc_name}

%files
%defattr(-, root, root, -)
# you might think libvio.so goes in the server RPM but
# the 2 tools following it need it
%{_libdir}/daos_srv/libbio.so
# you might think libdaos_tests.so goes in the tests RPM but
# the 4 tools following it need it
%{_libdir}/libdaos_tests.so
%{_bindir}/io_conf
%{_bindir}/jump_pl_map
%{_bindir}/ring_pl_map
%{_bindir}/pl_bench
%{_bindir}/rdbt
%{_libdir}/libvos.so
%{_libdir}/libcart*
%{_libdir}/libgurt*
%{_prefix}/%{_sysconfdir}/memcheck-cart.supp
%dir %{_prefix}%{_sysconfdir}
%{_prefix}%{_sysconfdir}/vos_size_input.yaml
%dir %{_sysconfdir}/bash_completion.d
%{_sysconfdir}/bash_completion.d/daos.bash
%{_libdir}/libdaos_common.so
# TODO: this should move from daos_srv to daos
%{_libdir}/daos_srv/libplacement.so
# Certificate generation files
%dir %{_libdir}/%{name}
%{_libdir}/%{name}/certgen/
%{_libdir}/%{name}/VERSION
%doc

%files server
%config(noreplace) %{conf_dir}/daos_server.yml
%dir %{conf_dir}/certs
%attr(0700,daos_server,daos_server) %{conf_dir}/certs
%dir %{conf_dir}/certs/clients
%attr(0700,daos_server,daos_server) %{conf_dir}/certs/clients
%attr(0644,root,root) %{conf_dir}/daos_server.yml
%{_sysconfdir}/ld.so.conf.d/daos.conf
# set daos_admin to be setuid root in order to perform privileged tasks
%attr(4750,root,daos_admins) %{_bindir}/daos_admin
# set daos_server to be setgid daos_admins in order to invoke daos_admin
%attr(2755,root,daos_admins) %{_bindir}/daos_server
%{_bindir}/daos_io_server
%dir %{_libdir}/daos_srv
%{_libdir}/daos_srv/libcont.so
%{_libdir}/daos_srv/libdtx.so
%{_libdir}/daos_srv/libmgmt.so
%{_libdir}/daos_srv/libobj.so
%{_libdir}/daos_srv/libpool.so
%{_libdir}/daos_srv/librdb.so
%{_libdir}/daos_srv/librdbt.so
%{_libdir}/daos_srv/librebuild.so
%{_libdir}/daos_srv/librsvc.so
%{_libdir}/daos_srv/libsecurity.so
%{_libdir}/daos_srv/libvos_srv.so
%{_datadir}/%{name}
%exclude %{_datadir}/%{name}/ioil-ld-opts
%{_unitdir}/%{server_svc_name}

%files client
%{_prefix}/etc/memcheck-daos-client.supp
%{_bindir}/cart_ctl
%{_bindir}/self_test
%{_bindir}/dmg
%{_bindir}/daos_agent
%{_bindir}/dfuse
%{_bindir}/daos
%{_bindir}/dfuse_hl
%{_bindir}/daos_storage_estimator.py
%{_libdir}/*.so.*
%{_libdir}/libdfs.so
%{_libdir}/%{name}/API_VERSION
%{_libdir}/libduns.so
%{_libdir}/libdfuse.so
%{_libdir}/libioil.so
%{_libdir}/libdfs_internal.so
%{_libdir}/libvos_size.so
%dir  %{_libdir}/python2.7/site-packages/pydaos
%dir  %{_libdir}/python2.7/site-packages/storage_estimator
%{_libdir}/python2.7/site-packages/pydaos/*.py
%{_libdir}/python2.7/site-packages/storage_estimator/*.py
%if (0%{?rhel} >= 7)
%{_libdir}/python2.7/site-packages/pydaos/*.pyc
%{_libdir}/python2.7/site-packages/pydaos/*.pyo
%{_libdir}/python2.7/site-packages/storage_estimator/*.pyc
%{_libdir}/python2.7/site-packages/storage_estimator/*.pyo
%endif
%{_libdir}/python2.7/site-packages/pydaos/pydaos_shim_27.so
%dir  %{_libdir}/python2.7/site-packages/pydaos/raw
%{_libdir}/python2.7/site-packages/pydaos/raw/*.py
%if (0%{?rhel} >= 7)
%{_libdir}/python2.7/site-packages/pydaos/raw/*.pyc
%{_libdir}/python2.7/site-packages/pydaos/raw/*.pyo
%endif
%dir %{_libdir}/python3
%dir %{_libdir}/python3/site-packages
%dir %{_libdir}/python3/site-packages/pydaos
%dir %{_libdir}/python3/site-packages/storage_estimator
%{_libdir}/python3/site-packages/pydaos/*.py
%{_libdir}/python3/site-packages/storage_estimator/*.py
%if (0%{?rhel} >= 7)
%{_libdir}/python3/site-packages/pydaos/*.pyc
%{_libdir}/python3/site-packages/pydaos/*.pyo
%{_libdir}/python3/site-packages/storage_estimator/*.pyc
%{_libdir}/python3/site-packages/storage_estimator/*.pyo
%endif
%{_libdir}/python3/site-packages/pydaos/pydaos_shim_3.so
%dir %{_libdir}/python3/site-packages/pydaos/raw
%{_libdir}/python3/site-packages/pydaos/raw/*.py
%if (0%{?rhel} >= 7)
%{_libdir}/python3/site-packages/pydaos/raw/*.pyc
%{_libdir}/python3/site-packages/pydaos/raw/*.pyo
%endif
%{_datadir}/%{name}/ioil-ld-opts
%config(noreplace) %{conf_dir}/daos_agent.yml
%config(noreplace) %{conf_dir}/daos_control.yml
%{_unitdir}/%{agent_svc_name}
%{_mandir}/man8/daos.8*
%{_mandir}/man8/dmg.8*

%files tests
%dir %{_prefix}/lib/daos
%{_prefix}/lib/daos/TESTING
%{_bindir}/hello_drpc
%{_bindir}/*_test*
%exclude %{_bindir}/self_test
%{_bindir}/smd_ut
%{_bindir}/vea_ut
%{_bindir}/daos_perf
%{_bindir}/daos_racer
%{_bindir}/evt_ctl
%{_bindir}/obj_ctl
%{_bindir}/daos_gen_io_conf
%{_bindir}/daos_run_io_conf
%{_bindir}/crt_launch
%{_prefix}/etc/fault-inject-cart.yaml
# For avocado tests
%{_prefix}/lib/daos/.build_vars.json
%{_prefix}/lib/daos/.build_vars.sh

%files devel
%{_includedir}/*
%{_libdir}/libdaos.so
%{_libdir}/*.a

%changelog
<<<<<<< HEAD
* Wed Sep 23 2020 Brian J. Murrell <brian.murrell@intel.com> - 1.1.0-34
- Use %%autosetup
- Only use systemd_requires if it exists
- Obsoletes: cart now that it's included in daos
=======
* Mon Oct 12 2020 Johann Lombardi <johann.lombardi@intel.com> 1.1.1-1
- Version bump up to 1.1.1

* Sat Oct 03 2020 Michael MacDonald <mjmac.macdonald@intel.com> 1.1.0-34
- Add go-race to BuildRequires on OpenSUSE Leap
>>>>>>> 0c6ef9e3

* Wed Sep 16 2020 Alexander Oganezov <alexander.a.oganezov@intel.com> 1.1.0-33
- Update OFI to v1.11.0

* Mon Aug 17 2020 Michael MacDonald <mjmac.macdonald@intel.com> 1.1.0-32
- Install completion script in /etc/bash_completion.d

* Wed Aug 05 2020 Brian J. Murrell <brian.murrell@intel.com> - 1.1.0-31
- Change fuse requirement to fuse3
- Use Lmod for MPI module loading
- Remove unneeded (and un-distro gated) Requires: json-c

* Wed Jul 29 2020 Jonathan Martinez Montes <jonathan.martinez.montes@intel.com> - 1.1.0-30
- Add the daos_storage_estimator.py tool. It merges the functionality of the
  former tools vos_size, vos_size.py, vos_size_dfs_sample.py and parse_csv.py.

* Wed Jul 29 2020 Jeffrey V Olivier <jeffrey.v.olivier@intel.com> - 1.1.0-29
- Revert prior changes from version 28

* Mon Jul 13 2020 Brian J. Murrell <brian.murrell@intel.com> - 1.1.0-28
- Change fuse requirement to fuse3
- Use Lmod for MPI module loading

* Tue Jul 7 2020 Alexander A Oganezov <alexander.a.oganezov@intel.com> - 1.1.0-27
- Update to mercury release 2.0.0~rc1-1

* Sun Jun 28 2020 Jonathan Martinez Montes <jonathan.martinez.montes@intel.com> - 1.1.0-26
- Add the vos_size_dfs_sample.py tool. It is used to generate dynamically
  the vos_dfs_sample.yaml file using the real DFS super block data.

* Tue Jun 23 2020 Jeff Olivier <jeffrey.v.olivier@intel.com> - 1.1.0-25
- Add -no-rpath option and use it for rpm build rather than modifying
  SCons files in place

* Tue Jun 16 2020 Jeff Olivier <jeffrey.v.olivier@intel.com> - 1.1.0-24
- Modify RPATH removal snippet to replace line with pass as some lines
  can't be removed without breaking the code

* Fri Jun 05 2020 Ryon Jensen <ryon.jensen@intel.com> - 1.1.0-23
- Add libisa-l_crypto dependency

* Fri Jun 05 2020 Tom Nabarro <tom.nabarro@intel.com> - 1.1.0-22
- Change server systemd run-as user to daos_server in unit file

* Thu Jun 04 2020 Hua Kuang <hua.kuang@intel.com> - 1.1.0-21
- Remove dmg_old from DAOS RPM package

* Thu May 28 2020 Tom Nabarro <tom.nabarro@intel.com> - 1.1.0-20
- Create daos group to run as in systemd unit file

* Tue May 26 2020 Brian J. Murrell <brian.murrell@intel.com> - 1.1.0-19
- Enable parallel building with _smp_mflags

* Fri May 15 2020 Kenneth Cain <kenneth.c.cain@intel.com> - 1.1.0-18
- Require raft-devel >= 0.6.0 that adds new API raft_election_start()

* Thu May 14 2020 Brian J. Murrell <brian.murrell@intel.com> - 1.1.0-17
- Add cart-devel's Requires to daos-devel as they were forgotten
  during the cart merge

* Thu May 14 2020 Brian J. Murrell <brian.murrell@intel.com> - 1.1.0-16
- Fix fuse3-libs -> libfuse3 for SLES/Leap 15

* Thu Apr 30 2020 Brian J. Murrell <brian.murrell@intel.com> - 1.1.0-15
- Use new properly pre-release tagged mercury RPM

* Thu Apr 30 2020 Brian J. Murrell <brian.murrell@intel.com> - 1.1.0-14
- Move fuse dependencies to the client subpackage

* Mon Apr 27 2020 Michael MacDonald <mjmac.macdonald@intel.com> 1.1.0-13
- Rename /etc/daos.yml -> /etc/daos_control.yml

* Thu Apr 16 2020 Brian J. Murrell <brian.murrell@intel.com> - 1.1.0-12
- Use distro fuse

* Fri Apr 10 2020 Alexander Oganezov <alexander.a.oganezov@intel.com> - 1.1.0-11
- Update to mercury 4871023 to pick na_ofi.c race condition fix for
  "No route to host" errors.

* Sun Apr 05 2020 Brian J. Murrell <brian.murrell@intel.com> - 1.1.0-10
- Clean up spdk dependencies

* Mon Mar 30 2020 Tom Nabarro <tom.nabarro@intel.com> - 1.1.0-9
- Set version of spdk to < v21, > v19

* Fri Mar 27 2020 David Quigley <david.quigley@intel.com> - 1.1.0-8
- add daos and dmg man pages to the daos-client files list

* Thu Mar 26 2020 Michael MacDonald <mjmac.macdonald@intel.com> 1.1.0-7
- Add systemd scriptlets for managing daos_server/daos_admin services

* Thu Mar 26 2020 Alexander Oganeozv <alexander.a.oganezov@intel.com> - 1.1.0-6
- Update ofi to 62f6c937601776dac8a1f97c8bb1b1a6acfbc3c0

* Tue Mar 24 2020 Jeffrey V. Olivier <jeffrey.v.olivier@intel.com> - 1.1.0-5
- Remove cart as an external dependence

* Mon Mar 23 2020 Jeffrey V. Olivier <jeffrey.v.olivier@intel.com> - 1.1.0-4
- Remove scons_local as dependency

* Tue Mar 03 2020 Brian J. Murrell <brian.murrell@intel.com> - 1.1.0-3
- Bump up go minimum version to 1.12

* Thu Feb 20 2020 Brian J. Murrell <brian.murrell@intel.com> - 1.1.0-2
- daos-server requires daos-client (same version)

* Fri Feb 14 2020 Brian J. Murrell <brian.murrell@intel.com> - 1.1.0-1
- Version bump up to 1.1.0

* Wed Feb 12 2020 Brian J. Murrell <brian.murrell@intel.com> - 0.9.0-2
- Remove undefine _missing_build_ids_terminate_build

* Thu Feb 06 2020 Johann Lombardi <johann.lombardi@intel.com> - 0.9.0-1
- Version bump up to 0.9.0

* Sat Jan 18 2020 Jeff Olivier <jeffrey.v.olivier@intel.com> - 0.8.0-3
- Fixing a few warnings in the RPM spec file

* Fri Dec 27 2019 Jeff Olivier <jeffrey.v.olivier@intel.com> - 0.8.0-2
- Remove openmpi, pmix, and hwloc builds, use hwloc and openmpi packages

* Tue Dec 17 2019 Johann Lombardi <johann.lombardi@intel.com> - 0.8.0-1
- Version bump up to 0.8.0

* Thu Dec 05 2019 Johann Lombardi <johann.lombardi@intel.com> - 0.7.0-1
- Version bump up to 0.7.0

* Tue Nov 19 2019 Tom Nabarro <tom.nabarro@intel.com> 0.6.0-15
- Temporarily unconstrain max. version of spdk

* Wed Nov 06 2019 Brian J. Murrell <brian.murrell@intel.com> 0.6.0-14
- Constrain max. version of spdk

* Wed Nov 06 2019 Brian J. Murrell <brian.murrell@intel.com> 0.6.0-13
- Use new cart with R: mercury to < 1.0.1-20 due to incompatibility

* Wed Nov 06 2019 Michael MacDonald <mjmac.macdonald@intel.com> 0.6.0-12
- Add daos_admin privileged helper for daos_server

* Fri Oct 25 2019 Brian J. Murrell <brian.murrell@intel.com> 0.6.0-11
- Handle differences in Leap 15 Python packaging

* Wed Oct 23 2019 Brian J. Murrell <brian.murrell@intel.com> 0.6.0-9
- Update BR: libisal-devel for Leap

* Mon Oct 07 2019 Brian J. Murrell <brian.murrell@intel.com> 0.6.0-8
- Use BR: cart-devel-%{cart_sha1} if available
- Remove cart's BRs as it's -devel Requires them now

* Tue Oct 01 2019 Brian J. Murrell <brian.murrell@intel.com> 0.6.0-7
- Constrain cart BR to <= 1.0.0

* Sat Sep 21 2019 Brian J. Murrell <brian.murrell@intel.com>
- Remove Requires: {argobots, cart}
  - autodependencies should take care of these

* Thu Sep 19 2019 Jeff Olivier <jeffrey.v.olivier@intel.com>
- Add valgrind-devel requirement for argobots change

* Tue Sep 10 2019 Tom Nabarro <tom.nabarro@intel.com>
- Add requires ndctl as runtime dep for control plane.

* Thu Aug 15 2019 David Quigley <david.quigley@intel.com>
- Add systemd unit files to packaging.

* Thu Jul 25 2019 Brian J. Murrell <brian.murrell@intel.com>
- Add git hash and commit count to release

* Thu Jul 18 2019 David Quigley <david.quigley@intel.com>
- Add certificate generation files to packaging.

* Tue Jul 09 2019 Johann Lombardi <johann.lombardi@intel.com>
- Version bump up to 0.6.0

* Fri Jun 21 2019 David Quigley <dquigley@intel.com>
- Add daos_agent.yml to the list of packaged files

* Thu Jun 13 2019 Brian J. Murrell <brian.murrell@intel.com>
- move obj_ctl daos_gen_io_conf daos_run_io_conf to
  daos-tests sub-package
- daos-server needs spdk-tools

* Fri May 31 2019 Ken Cain <kenneth.c.cain@intel.com>
- Add new daos utility binary

* Wed May 29 2019 Brian J. Murrell <brian.murrell@intel.com>
- Version bump up to 0.5.0
- Add Requires: libpsm_infinipath1 for SLES 12.3

* Tue May 07 2019 Brian J. Murrell <brian.murrell@intel.com>
- Move some files around among the sub-packages

* Mon May 06 2019 Brian J. Murrell <brian.murrell@intel.com>
- Only BR fio
  - fio-{devel,src} is not needed

* Wed Apr 03 2019 Brian J. Murrell <brian.murrell@intel.com>
- initial package<|MERGE_RESOLUTION|>--- conflicted
+++ resolved
@@ -10,13 +10,8 @@
 %endif
 
 Name:          daos
-<<<<<<< HEAD
-Version:       1.1.0
-Release:       34%{?relval}%{?dist}
-=======
 Version:       1.1.1
-Release:       1%{?relval}%{?dist}
->>>>>>> 0c6ef9e3
+Release:       2%{?relval}%{?dist}
 Summary:       DAOS Storage Engine
 
 License:       Apache
@@ -403,18 +398,16 @@
 %{_libdir}/*.a
 
 %changelog
-<<<<<<< HEAD
-* Wed Sep 23 2020 Brian J. Murrell <brian.murrell@intel.com> - 1.1.0-34
+* Wed Sep 23 2020 Brian J. Murrell <brian.murrell@intel.com> - 1.1.1-2
 - Use %%autosetup
 - Only use systemd_requires if it exists
 - Obsoletes: cart now that it's included in daos
-=======
+
 * Mon Oct 12 2020 Johann Lombardi <johann.lombardi@intel.com> 1.1.1-1
 - Version bump up to 1.1.1
 
 * Sat Oct 03 2020 Michael MacDonald <mjmac.macdonald@intel.com> 1.1.0-34
 - Add go-race to BuildRequires on OpenSUSE Leap
->>>>>>> 0c6ef9e3
 
 * Wed Sep 16 2020 Alexander Oganezov <alexander.a.oganezov@intel.com> 1.1.0-33
 - Update OFI to v1.11.0
