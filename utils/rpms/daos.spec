--- conflicted
+++ resolved
@@ -41,7 +41,7 @@
 
 Name:          daos
 Version:       1.1.1
-Release:       5%{?relval}%{?dist}
+Release:       6%{?relval}%{?dist}
 Summary:       DAOS Storage Engine
 
 License:       Apache
@@ -572,16 +572,14 @@
 %{_libdir}/*.a
 
 %changelog
-<<<<<<< HEAD
-* Tue Oct 27 2020 Phillip Henderson <phillip.henderson@intel.com> 1.1.1-5
+* Wed Oct 28 2020 Phillip Henderson <phillip.henderson@intel.com> 1.1.1-6
 - Separated the daos-tests package into multiple packages based upon external
   package requirements.
-=======
+
 * Wed Oct 28 2020 Brian J. Murrell <brian.murrell@intel.com> - 1.1.1-5
 - Use %%autosetup
 - Only use systemd_requires if it exists
 - Obsoletes: cart now that it's included in daos
->>>>>>> e2d9ab48
 
 * Sat Oct 24 2020 Maureen Jean <maureen.jean@intel.com> 1.1.1-4
 - Add daos.conf to the daos package to resolve the path to libbio.so
