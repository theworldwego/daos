/**
 *
 * (C) Copyright 2016-2020 Intel Corporation.
 *
 * Licensed under the Apache License, Version 2.0 (the "License");
 * you may not use this file except in compliance with the License.
 * You may obtain a copy of the License at
 *
 *    http://www.apache.org/licenses/LICENSE-2.0
 *
 * Unless required by applicable law or agreed to in writing, software
 * distributed under the License is distributed on an "AS IS" BASIS,
 * WITHOUT WARRANTIES OR CONDITIONS OF ANY KIND, either express or implied.
 * See the License for the specific language governing permissions and
 * limitations under the License.
 *
 * GOVERNMENT LICENSE RIGHTS-OPEN SOURCE SOFTWARE
 * The Government's rights to use, modify, reproduce, release, perform, display,
 * or disclose this software are subject to the terms of the Apache License as
 * provided in Contract No. B609815.
 * Any reproduction of computer software, computer software documentation, or
 * portions thereof marked with this legend must also reproduce the markings.
 */
/**
 * src/placement/jump_map.c
 */
#define D_LOGFAC        DD_FAC(placement)

#include "pl_map.h"
#include <inttypes.h>
#include <daos/pool_map.h>
#include <isa-l.h>


/*
 * These ops determine whether extra information is calculated during
 * placement.
 *
 * PL_PLACE_EXTENDED calculates an extended layout for use when there
 * is a reintegration operation currently ongoing.
 *
 * PL_REINT calculates the post-reintegration layout for use during
 * reintegration, it treats the UP status targets as UP_IN.
 *
 * Currently the other OP types calculate a normal layout without extra info.
 */
enum PL_OP_TYPE {
	PL_PLACE,
	PL_PLACE_EXTENDED,
	PL_REBUILD,
	PL_REINT,
	PL_ADD,
};

/**
 * Contains information related to object layout size.
 */
struct jm_obj_placement {
	unsigned int    jmop_grp_size;
	unsigned int    jmop_grp_nr;
};

/**
 * jump_map Placement map structure used to place objects.
 * The map is returned as a struct pl_map and then converted back into a
 * pl_jump_map once passed from the caller into the object placement
 * functions.
 */
struct pl_jump_map {
	/** placement map interface */
	struct pl_map		jmp_map;
	/* Total size of domain type specified during map creation */
	unsigned int		jmp_domain_nr;
	/* The dom that will contain no colocated shards */
	pool_comp_type_t	min_redundant_dom;
};

/**
 * Jump Consistent Hash Algorithm that provides a bucket location
 * for the given key. This algorithm hashes a minimal (1/n) number
 * of keys to a new bucket when extending the number of buckets.
 *
 * \param[in]   key             A unique key representing the object that
 *                              will be placed in the bucket.
 * \param[in]   num_buckets     The total number of buckets the hashing
 *                              algorithm can choose from.
 *
 * \return                      Returns an index ranging from 0 to
 *                              num_buckets representing the bucket
 *                              the given key hashes to.
 */
static inline uint32_t
jump_consistent_hash(uint64_t key, uint32_t num_buckets)
{
	int64_t z = -1;
	int64_t y = 0;

	while (y < num_buckets) {
		z = y;
		key = key * 2862933555777941757ULL + 1;
		y = (z + 1) * ((double)(1LL << 31) /
			       ((double)((key >> 33) + 1)));
	}
	return z;
}

/**
 * This functions determines whether the object layout should be extended or
 * not based on the operation performed and the target status.
 *
 * \param[in]	op	The operation being performed
 * \param[in]	status	The component status.
 *
 * \return		True if the layout should be extended,
 *			False otherwise.
 */
static inline bool
can_extend(enum PL_OP_TYPE op, enum pool_comp_state state)
{
	if (op != PL_PLACE_EXTENDED)
		return false;
	if (state != PO_COMP_ST_UP && state != PO_COMP_ST_DRAIN)
		return false;
	return true;
}

/**
 * This functions finds the pairwise differences in the two layouts provided
 * and appends them into the d_list provided. The function appends the targets
 * from the "new" layout and not those from the "original" layout.
 *
<<<<<<< HEAD
 * \param[in]	jmap		A pointer to the jump map used to retrive a
=======
 * \param[in]	jmap		A pointer to the jump map used to retrieve a
>>>>>>> 5421b34d
 *				reference to the pool map target.
 * \param[in]	original	The original layout calculated not including any
 *				recent pool map changes, like reintegration.
 * \param[in]	new		The new layout that contains changes in layout
<<<<<<< HEAD
 *				that occured due to pool status changes.
=======
 *				that occurred due to pool status changes.
>>>>>>> 5421b34d
 * \param[out]	diff		The d_list that contains the differences that
 *				were calculated.
 */
static inline void
layout_find_diff(struct pl_jump_map *jmap, struct pl_obj_layout *original,
<<<<<<< HEAD
		struct pl_obj_layout *new, d_list_t *diff)
=======
		 struct pl_obj_layout *new, d_list_t *diff)
>>>>>>> 5421b34d
{
	int index;

	/* We assume they are the same size */
	D_ASSERT(original->ol_nr == new->ol_nr);

	for (index = 0; index < original->ol_nr; ++index) {
		uint32_t original_target = original->ol_shards[index].po_target;
		uint32_t reint_tgt = new->ol_shards[index].po_target;
		struct pool_target *temp_tgt;

		if (reint_tgt != original_target) {
			pool_map_find_target(jmap->jmp_map.pl_poolmap,
					     reint_tgt, &temp_tgt);
			remap_alloc_one(diff, index, temp_tgt, true);
		}
	}
}
/**
 * This is useful for jump_map placement to pseudorandomly permute input keys
 * that are similar to each other. This dramatically improves the even-ness of
 * the distribution of output placements.
 */
static inline uint64_t
crc(uint64_t data, uint32_t init_val)
{
	return crc64_ecma_refl(init_val, (uint8_t *)&data, sizeof(data));
}

/**
 * This function gets the replication and size requirements and then
 * stores those requirements into a obj_placement  struct for usage during
 * layout creation.
 *
 * \param[in] jmap      The placement map for jump_map Placement, used for
 *                      retrieving domain requirements for layout.
 * \param[in] md        Object metadata used for retrieve information
 *                      about the object class.
 * \param[in] shard_md  Shard metadata used for determining the group number
 * \param[out] jmop     Stores layout requirements for use later in placement.
 *
 * \return              Return code, 0 for success and an error code if the
 *                      layout requirements could not be determined / satisfied.
 */
static int
jm_obj_placement_get(struct pl_jump_map *jmap, struct daos_obj_md *md,
		     struct daos_obj_shard_md *shard_md,
		     struct jm_obj_placement *jmop)
{
	struct daos_oclass_attr *oc_attr;
	struct pool_domain      *root;
	daos_obj_id_t           oid;
	int                     rc;

	/* Get the Object ID and the Object class */
	oid = md->omd_id;
	oc_attr = daos_oclass_attr_find(oid);

	if (oc_attr == NULL) {
		D_ERROR("Can not find obj class, invalid oid="DF_OID"\n",
			DP_OID(oid));
		return -DER_INVAL;
	}

	rc = pool_map_find_domain(jmap->jmp_map.pl_poolmap, PO_COMP_TP_ROOT,
				  PO_COMP_ID_ALL, &root);
	D_ASSERT(rc == 1);

	rc = op_get_grp_size(jmap->jmp_domain_nr, &jmop->jmop_grp_size, oid);
	if (rc)
		return rc;

	if (shard_md == NULL) {
		unsigned int grp_max = root->do_target_nr / jmop->jmop_grp_size;

		if (grp_max == 0)
			grp_max = 1;

		jmop->jmop_grp_nr = daos_oclass_grp_nr(oc_attr, md);
		if (jmop->jmop_grp_nr > grp_max)
			jmop->jmop_grp_nr = grp_max;
	} else {
		jmop->jmop_grp_nr = 1;
	}

	D_ASSERT(jmop->jmop_grp_nr > 0);
	D_ASSERT(jmop->jmop_grp_size > 0);

	D_DEBUG(DB_PL,
		"obj="DF_OID"/ grp_size=%u grp_nr=%d\n",
		DP_OID(oid), jmop->jmop_grp_size, jmop->jmop_grp_nr);

	return 0;
}

/**
 * Given a @jmop and target determine if there exists a spare target
 * that satisfies the layout requirements. This will return false if
 * there are no available domains of type jmp_domain_nr left.
 *
 * \param[in] jmap      The currently used placement map.
 * \param[in] jmop      Struct containing layout group size and number.
 *
 * \return              True if there exists a spare, false otherwise.
 */
static bool
jump_map_has_next_spare(struct pl_jump_map *jmap, struct jm_obj_placement *jmop,
		uint32_t spares_left, enum PL_OP_TYPE op,
		enum pool_comp_state state)
{
	D_ASSERTF(jmop->jmop_grp_size <= jmap->jmp_domain_nr,
		  "grp_size: %u > domain_nr: %u\n",
		  jmop->jmop_grp_size, jmap->jmp_domain_nr);

	if ((jmop->jmop_grp_size == jmap->jmp_domain_nr &&
	    jmop->jmop_grp_size > 1))
		return false;

	if (spares_left == 0)
		return false;

	return true;
}

/**
 * This function converts a generic pl_map pointer into the
 * proper placement map. This function assumes that the original
 * map was allocated as a pl_jump_map with a pl_map as it's
 * first member.
 *
 * \param[in]   *map    A pointer to a pl_map which is the first
 *                      member of the specific placement map we're
 *                      converting to.
 *
 * \return      A pointer to the full pl_jump_map used for
 *              object placement, rebuild, and reintegration
 */
static inline struct pl_jump_map *
pl_map2jmap(struct pl_map *map)
{
	return container_of(map, struct pl_jump_map, jmp_map);
}

static inline uint32_t
get_num_domains(struct pool_domain *curr_dom, enum PL_OP_TYPE op_type)
{
	struct pool_domain *next_dom;
	struct pool_target *next_target;
	uint32_t num_dom;
	uint8_t status;

	if (curr_dom->do_children == NULL)
		num_dom = curr_dom->do_target_nr;
	else
		num_dom = curr_dom->do_child_nr;

	if (op_type == PL_ADD)
		return num_dom;

	if (curr_dom->do_children != NULL) {
<<<<<<< HEAD
		next_dom = &curr_dom->do_children[num_dom-1];
		status = next_dom->do_comp.co_status;

		while (num_dom-1 > 0 && status == PO_COMP_ST_NEW) {
			num_dom--;
			next_dom = &curr_dom->do_children[num_dom-1];
			status = next_dom->do_comp.co_status;
		}
	} else {
		next_target = &curr_dom->do_targets[num_dom-1];
		status = next_target->ta_comp.co_status;

		while (num_dom-1 > 0 && status == PO_COMP_ST_NEW) {
			num_dom--;
			next_target = &curr_dom->do_targets[num_dom-1];
=======
		next_dom = &curr_dom->do_children[num_dom - 1];
		status = next_dom->do_comp.co_status;

		while (num_dom - 1 > 0 && status == PO_COMP_ST_NEW) {
			num_dom--;
			next_dom = &curr_dom->do_children[num_dom - 1];
			status = next_dom->do_comp.co_status;
		}
	} else {
		next_target = &curr_dom->do_targets[num_dom - 1];
		status = next_target->ta_comp.co_status;

		while (num_dom - 1 > 0 && status == PO_COMP_ST_NEW) {
			num_dom--;
			next_target = &curr_dom->do_targets[num_dom - 1];
>>>>>>> 5421b34d
			status = next_target->ta_comp.co_status;
		}
	}

	return num_dom;
}
/**
 * This function recursively chooses a single target to be used in the
 * object shard layout. This function is called for every shard that needs a
 * placement location.
 *
 * \param[in]   curr_dom        The current domain that is being used to
 *                              determine the target location for this shard.
 *                              initially the root node of the pool map.
 * \param[out]  target          This variable is used when returning the
 *                              selected target for this shard.
 * \param[in]   obj_key         a unique key generated using the object ID.
 *                              This is used in jump consistent hash.
 * \param[in]   dom_used        This is a contiguous array that contains
 *                              information on whether or not an internal node
 *                              (non-target) in a domain has been used.
 * \param[in]   used_targets    A list of the targets that have been used. We
 *                              iterate through this when selecting the next
 *                              target in a placement to determine if that
 *                              location is valid.
 * \param[in]   shard_num       the current shard number. This is used when
 *                              selecting a target to determine if repeated
 *                              targets are allowed in the case that there
 *                              are more shards than targets
 *
 * \return      an int value indicating if the returned target is available (0)
 *              or failed (1)
 */
static void
get_target(struct pool_domain *curr_dom, struct pool_target **target,
	   uint64_t obj_key, uint8_t *dom_used, uint8_t *tgts_used,
	   int shard_num, enum PL_OP_TYPE op_type)
{
	int                     range_set;
	uint8_t                 found_target = 0;
	uint32_t                selected_dom;
	struct pool_domain      *root_pos;

	obj_key = crc(obj_key, shard_num);
	root_pos = curr_dom;

	do {
		uint32_t        num_doms;

		/* Retrieve number of nodes in this domain */
		num_doms = get_num_domains(curr_dom, op_type);

		/* If choosing target (lowest fault domain level) */
		if (curr_dom->do_children == NULL) {

			uint32_t        fail_num = 0;
			uint32_t        dom_id;
			uint32_t        start_tgt;
			uint32_t        end_tgt;

			start_tgt = curr_dom->do_targets[0].ta_comp.co_id;
			end_tgt = start_tgt + (num_doms - 1);

			range_set = isset_range(tgts_used, start_tgt, end_tgt);
			if (range_set)
				clrbit_range(tgts_used, start_tgt, end_tgt);

			do {
				/*
				 * Must crc key because jump consistent hash
				 * requires an even distribution or it will
				 * not work
				 */
				obj_key = crc(obj_key, fail_num++);

				/* Get target for shard */
				selected_dom = jump_consistent_hash(obj_key,
								    num_doms);

				/* Retrieve actual target using index */
				*target = &curr_dom->do_targets[selected_dom];

				/* Get target id to check if target used */
				dom_id = (*target)->ta_comp.co_id;

			} while (isset(tgts_used, dom_id));
			setbit(tgts_used, dom_id);

			/* Found target (which may be available or not) */
			found_target = 1;
		} else {
			uint32_t        fail_num = 0;
			uint64_t        start_dom;
			uint64_t        end_dom;
			uint64_t        key;

			key = obj_key;

			/*
			 * If all of the nodes in this domain have been used for
			 * shards but we still have shards to place mark all
			 * nodes as unused in bookkeeping array so duplicates
			 * can be chosen
			 */
			start_dom = (curr_dom->do_children) - root_pos;
			end_dom = start_dom + (num_doms - 1);

			range_set = isset_range(dom_used, start_dom, end_dom);
			if (range_set)
				clrbit_range(dom_used, start_dom, end_dom);

			/*
			 * Keep choosing new domains until one that has
			 * not been used is found
			 */
			do {
				selected_dom = jump_consistent_hash(key,
								    num_doms);
				key = crc(key, fail_num++);
			} while (isset(dom_used, start_dom + selected_dom));

			/* Mark this domain as used */
			setbit(dom_used, start_dom + selected_dom);

			curr_dom = &(curr_dom->do_children[selected_dom]);
			obj_key = crc(obj_key, curr_dom->do_comp.co_id);
		}
	} while (!found_target);
}


uint32_t
count_available_spares(struct pl_jump_map *jmap, struct pl_obj_layout *layout,
		uint32_t failed_in_layout)
{
	uint32_t unusable_tgts;
	uint32_t num_targets;

	num_targets =  pool_map_find_target(jmap->jmp_map.pl_poolmap,
			PO_COMP_ID_ALL, NULL);

	/* we might not have any valid targets left at all */
	unusable_tgts = layout->ol_nr;

	if (unusable_tgts >= num_targets)
		return 0;

	return num_targets - unusable_tgts;
}

/**
* Try to remap all the failed shards in the @remap_list to proper
* targets. The new target id will be updated in the @layout if the
* remap succeeds, otherwise, corresponding shard and target id in
* @layout will be cleared as -1.
*
* \paramp[in]   jmap            The placement map being used for placement.
* \paramp[in]   md              Object Metadata.
* \paramp[in]   layout          The original layout which contains some shards
*                               on failed targets.
* \paramp[in]   jmop            Structure containing information related to
*                               layout characteristics.
* \paramp[in]   remap_list      List containing shards to be remapped sorted
*                               by failure sequence.
* \paramp[in]   dom_used        Bookkeeping array used to keep track of which
*                               domain components have already been used.
*
* \return       return an error code signifying whether the shards were
*               successfully remapped properly.
*/
static int
obj_remap_shards(struct pl_jump_map *jmap, struct daos_obj_md *md,
		 struct pl_obj_layout *layout, struct jm_obj_placement *jmop,
		 d_list_t *remap_list, enum PL_OP_TYPE op_type,
		 uint8_t *tgts_used, uint8_t *dom_used,
		 uint32_t failed_in_layout, d_list_t *extend_list)
{
	struct failed_shard     *f_shard;
	struct pl_obj_shard     *l_shard;
	struct pool_target      *spare_tgt;
	struct pool_domain      *root;
	d_list_t                *current;
	daos_obj_id_t           oid;
	bool                    spare_avail = true;
	bool			for_reint;
	uint64_t                key;
	uint32_t		spares_left;
	int                     rc;


	remap_dump(remap_list, md, "before remap:");

	for_reint = (op_type == PL_REINT);
	current = remap_list->next;
	spare_tgt = NULL;
	oid = md->omd_id;
	key = oid.hi ^ oid.lo;
	spares_left = count_available_spares(jmap, layout, failed_in_layout);

	rc = pool_map_find_domain(jmap->jmp_map.pl_poolmap, PO_COMP_TP_ROOT,
				  PO_COMP_ID_ALL, &root);
	D_ASSERT(rc == 1);
	while (current != remap_list) {
		uint64_t rebuild_key;
		uint32_t shard_id;

		f_shard = d_list_entry(current, struct failed_shard, fs_list);

		shard_id = f_shard->fs_shard_idx;
		l_shard = &layout->ol_shards[f_shard->fs_shard_idx];

		spare_avail = jump_map_has_next_spare(jmap, jmop, spares_left,
				op_type, f_shard->fs_status);
		if (spare_avail) {
			rebuild_key = crc(key, f_shard->fs_shard_idx);
			get_target(root, &spare_tgt, crc(key, rebuild_key),
				   dom_used, tgts_used, shard_id, op_type);
			spares_left--;
			if (can_extend(op_type, spare_tgt->ta_comp.co_status)) {
				rc = remap_alloc_one(extend_list, shard_id,
						spare_tgt, true);
				if (rc)
					return rc;
			}
		}

		determine_valid_spares(spare_tgt, md, spare_avail,
				&current, remap_list, for_reint, f_shard,
				l_shard);
	}

	if (op_type == PL_PLACE_EXTENDED) {
		rc = pl_map_extend(layout, extend_list);
		if (rc != 0)
			return rc;
	}
	remap_dump(remap_list, md, "after remap:");
	return 0;
}

static int
jump_map_obj_spec_place_get(struct pl_jump_map *jmap, daos_obj_id_t oid,
			    struct pool_target **target, uint8_t *dom_used,
			    uint32_t dom_bytes)
{
	struct pool_target      *tgts;
	struct pool_domain      *current_dom;
	struct pool_domain      *root;
	unsigned int            pos;
	int                     rc;

	tgts = pool_map_targets(jmap->jmp_map.pl_poolmap);

	rc = spec_place_rank_get(&pos, oid, (jmap->jmp_map.pl_poolmap));
	if (rc)
		return rc;

	*target = &(tgts[pos]);


	rc = pool_map_find_domain(jmap->jmp_map.pl_poolmap, PO_COMP_TP_ROOT,
				  PO_COMP_ID_ALL, &root);
	D_ASSERT(rc == 1);
	current_dom = root;

	/* Update collision map to account for this shard. */
	while (current_dom->do_children != NULL) {
		int index;
		uint64_t child_pos;

		child_pos = (current_dom->do_children) - root;

		for (index = 0; index < current_dom->do_child_nr; ++index) {
			struct pool_domain *temp_dom;
			int num_children;
			int last;
			struct pool_target *start;
			struct pool_target *end;

			temp_dom = &(current_dom->do_children[index]);
			num_children = temp_dom->do_target_nr;
			last = num_children - 1;

			start = &(temp_dom->do_targets[0]);
			end = &(temp_dom->do_targets[last]);

			if ((start <= (*target)) && ((*target) <= end)) {
				current_dom = temp_dom;
				setbit(dom_used, (index + child_pos));
				break;
			}
		}
	}

	return 0;
}

/**
 * This function handles getting the initial layout for the object as well as
 * determining if there are targets that are unavailable.
 *
 * \param[in]   jmap            The placement map used for this placement.
 * \param[in]   jmop            The layout group size and count.
 * \param[in]   md              Object metadata.
 * \param[out]  layout          This will contain the layout for the object
 * \param[out]  remap_list      This will contain the targets that need to
 *                              be rebuilt and in the case of rebuild, may be
 *                              returned during the rebuild process.
 *
 * \return                      An error code determining if the function
 *                              succeeded (0) or failed.
 */
static int
get_object_layout(struct pl_jump_map *jmap, struct pl_obj_layout *layout,
		  struct jm_obj_placement *jmop, d_list_t *remap_list,
		  enum PL_OP_TYPE op_type, struct daos_obj_md *md)
{
	struct pool_target      *target;
	struct pool_domain      *root;
	daos_obj_id_t           oid;
	d_list_t		extend_list;
	uint8_t                 *dom_used;
	uint8_t                 *tgts_used;
	uint32_t                dom_used_length;
	uint64_t                key;
	uint32_t		fail_tgt_cnt;
	bool			for_reint;
	enum pool_comp_state	state;
	int i, j, k, rc;

	/* Set the pool map version */
	layout->ol_ver = pl_map_version(&(jmap->jmp_map));

	j = 0;
	k = 0;
	fail_tgt_cnt = 0;
	oid = md->omd_id;
	key = oid.hi ^ oid.lo;
	target = NULL;
	for_reint = (op_type == PL_REINT);

	rc = pool_map_find_domain(jmap->jmp_map.pl_poolmap, PO_COMP_TP_ROOT,
				  PO_COMP_ID_ALL, &root);
	if (rc == 0) {
		D_ERROR("Could not find root node in pool map.");
		return -DER_NONEXIST;
	}

	dom_used_length = (struct pool_domain *)(root->do_targets) - (root) + 1;

	D_ALLOC_ARRAY(dom_used, (dom_used_length / 8) + 1);
	D_ALLOC_ARRAY(tgts_used, (root->do_target_nr / 8) + 1);
	D_INIT_LIST_HEAD(&extend_list);

	if (dom_used == NULL || tgts_used == NULL)
		D_GOTO(out, rc = -DER_NOMEM);

	/**
	 * If the object class is a special class then the first shard must be
	 * hand picked because there is no other way to specify a starting
	 * location.
	 */
	if (daos_obj_id2class(oid) == DAOS_OC_R3S_SPEC_RANK ||
	    daos_obj_id2class(oid) == DAOS_OC_R1S_SPEC_RANK ||
	    daos_obj_id2class(oid) == DAOS_OC_R2S_SPEC_RANK) {

		rc = jump_map_obj_spec_place_get(jmap, oid, &target, dom_used,
						 dom_used_length);

		if (rc) {
			D_ERROR("special oid "DF_OID" failed: rc %d\n",
				DP_OID(oid), rc);
			D_GOTO(out, rc);

		}

		layout->ol_shards[0].po_target = target->ta_comp.co_id;
		layout->ol_shards[0].po_shard = 0;
		layout->ol_shards[0].po_fseq = target->ta_comp.co_fseq;
		setbit(tgts_used, target->ta_comp.co_id);

		if (pool_target_unavail(target, for_reint)) {
			fail_tgt_cnt++;
			state = target->ta_comp.co_status;
			rc = remap_alloc_one(remap_list, 0, target, false);
			if (rc)
				D_GOTO(out, rc);
			if (can_extend(op_type, state)) {
				rc = remap_alloc_one(&extend_list, k, target,
						     true);
				if (rc != 0)
					D_GOTO(out, rc);
			}
		}

		/** skip the first shard because it's been
		 * determined by Obj class
		 */
		j = 1;
		k = 1;
	}
	for (i = 0; i < jmop->jmop_grp_nr; i++) {

		for (; j < jmop->jmop_grp_size; j++, k++) {
			uint32_t tgt_id;
			uint32_t fseq;

			get_target(root, &target, key, dom_used, tgts_used, k,
<<<<<<< HEAD
					op_type);
=======
				   op_type);
>>>>>>> 5421b34d

			tgt_id = target->ta_comp.co_id;
			fseq = target->ta_comp.co_fseq;

			layout->ol_shards[k].po_target = tgt_id;
			layout->ol_shards[k].po_shard = k;
			layout->ol_shards[k].po_fseq = fseq;

			/** If target is failed queue it for remap*/
			if (pool_target_unavail(target, for_reint)) {
				fail_tgt_cnt++;
				state = target->ta_comp.co_status;
				rc = remap_alloc_one(remap_list, k, target,
						false);
				if (rc)
					D_GOTO(out, rc);

				if (can_extend(op_type, state)) {
					remap_alloc_one(&extend_list, k,
							target, true);
				}

			}
		}

		j = 0;
	}

	rc = 0;
	if (fail_tgt_cnt > 0)
		rc = obj_remap_shards(jmap, md, layout, jmop, remap_list,
				op_type, tgts_used, dom_used, fail_tgt_cnt,
				&extend_list);
out:
	if (rc) {
		D_ERROR("jump_map_obj_layout_fill failed, rc "DF_RC"\n",
			DP_RC(rc));
		remap_list_free_all(remap_list);
	}
	if (dom_used)
		D_FREE(dom_used);
	if (tgts_used)
		D_FREE(tgts_used);

	return rc;
}

/**
 * Frees the placement map
 *
 * \param[in]   map     The placement map to be freed
 */
static void
jump_map_destroy(struct pl_map *map)
{
	struct pl_jump_map   *jmap;

	jmap = pl_map2jmap(map);

	if (jmap->jmp_map.pl_poolmap)
		pool_map_decref(jmap->jmp_map.pl_poolmap);

	D_FREE(jmap);
}

/**
 * This function allocates and initializes the placement map.
 *
 * \param[in]   poolmap The pool map to be used when calculating object
 *                      placement.
 * \param[in]   mia     placement map initialization values. Part of the
 *                      placement map API but currently not used in this map.
 * \param[in]   mapp    The placement map interface that will be passed out
 *                      and used when placing objects.
 *
 * \return              The error status of the function.
 */
static int
jump_map_create(struct pool_map *poolmap, struct pl_map_init_attr *mia,
		struct pl_map **mapp)
{
	struct pool_domain      *root;
	struct pl_jump_map      *jmap;
	struct pool_domain      *doms;
	int                     rc;

	D_ALLOC_PTR(jmap);
	if (jmap == NULL)
		return -DER_NOMEM;

	pool_map_addref(poolmap);
	jmap->jmp_map.pl_poolmap = poolmap;

	rc = pool_map_find_domain(jmap->jmp_map.pl_poolmap, PO_COMP_TP_ROOT,
				  PO_COMP_ID_ALL, &root);
	if (rc == 0) {
		D_ERROR("Could not find root node in pool map.");
		rc = -DER_NONEXIST;
		goto ERR;
	}

	jmap->min_redundant_dom = mia->ia_jump_map.domain;
	rc = pool_map_find_domain(jmap->jmp_map.pl_poolmap,
			mia->ia_jump_map.domain, PO_COMP_ID_ALL, &doms);
	if (rc <= 0) {
		rc = (rc == 0) ? -DER_INVAL : rc;
		goto ERR;
	}

	jmap->jmp_domain_nr = rc;
	*mapp = &jmap->jmp_map;

	return DER_SUCCESS;

ERR:
	jump_map_destroy(&jmap->jmp_map);
	return rc;
}

static void
jump_map_print(struct pl_map *map)
{
	/** Currently nothing to print */
}

/**
 * Determines the locations that a given object shard should be located.
 *
 * \param[in]   map             A reference to the placement map being used to
 *                              place the object shard.
 * \param[in]   md              The object metadata which contains data about
 *                              the object being placed such as the object ID.
 * \param[in]   shard_md        Shard metadata.
 * \param[out]  layout_pp       The layout generated for the object. Contains
 *                              references to the targets in the pool map where
 *                              the shards will be placed.
 *
 * \return                      An integer value containing the error
 *                              code or 0 if the function returned
 *                              successfully.
 */
static int
jump_map_obj_place(struct pl_map *map, struct daos_obj_md *md,
		   struct daos_obj_shard_md *shard_md,
		   struct pl_obj_layout **layout_pp)
{
	struct pl_jump_map	*jmap;
	struct pl_obj_layout	*layout;
	struct pl_obj_layout	*add_layout;
	struct jm_obj_placement	jmop;
	struct pool_domain	*root;
	d_list_t		remap_list;
	d_list_t		add_list;
	daos_obj_id_t		oid;
	int			rc;

	jmap = pl_map2jmap(map);
	oid = md->omd_id;

	rc = jm_obj_placement_get(jmap, md, shard_md, &jmop);
	if (rc) {
		D_ERROR("jm_obj_placement_get failed, rc "DF_RC"\n", DP_RC(rc));
		return rc;
	}

	/* Allocate space to hold the layout */
	rc = pl_obj_layout_alloc(jmop.jmop_grp_size, jmop.jmop_grp_nr,
				 &layout);
	if (rc != 0) {
		D_ERROR("pl_obj_layout_alloc failed, rc "DF_RC"\n", DP_RC(rc));
		return rc;
	}

	D_INIT_LIST_HEAD(&remap_list);
	rc = get_object_layout(jmap, layout, &jmop, &remap_list,
				PL_PLACE_EXTENDED, md);
	assert(rc == 0);
	/* Needed to check if domains are being added to pool map */
	rc = pool_map_find_domain(jmap->jmp_map.pl_poolmap, PO_COMP_TP_ROOT,
				  PO_COMP_ID_ALL, &root);
	D_ASSERT(rc == 1);

	if (is_pool_adding(root)) {
		/* Allocate space to hold the layout */
		rc = pl_obj_layout_alloc(jmop.jmop_grp_size, jmop.jmop_grp_nr,
<<<<<<< HEAD
				 &add_layout);
=======
					 &add_layout);
>>>>>>> 5421b34d

		remap_list_free_all(&remap_list);
		D_INIT_LIST_HEAD(&remap_list);

		rc = get_object_layout(jmap, add_layout, &jmop, &remap_list,
<<<<<<< HEAD
			PL_ADD, md);
=======
				       PL_ADD, md);
>>>>>>> 5421b34d
		assert(rc == 0);
		D_INIT_LIST_HEAD(&add_list);
		layout_find_diff(jmap, layout, add_layout, &add_list);

		if (!d_list_empty(&add_list)) {

			rc = pl_map_extend(layout, &add_list);
			if (rc != 0)
				return rc;
		}
	}

	if (rc < 0) {
		D_ERROR("Could not generate placement layout, rc "DF_RC"\n",
			DP_RC(rc));
		pl_obj_layout_free(layout);
		remap_list_free_all(&remap_list);
		return rc;
	}

	*layout_pp = layout;
	obj_layout_dump(oid, layout);

	remap_list_free_all(&remap_list);

	return DER_SUCCESS;
}

/**
 *
 * \param[in]   map             The placement map to be used to generate the
 *                              placement layouts and to calculate rebuild
 *                              targets.
 * \param[in]   md              Metadata describing the object.
 * \param[in]   shard_md        Metadata describing how the shards.
 * \param[in]   rebuild_ver     Current Rebuild version
 * \param[out]   tgt_rank       The rank of the targets that need to be rebuild
 *                              will be stored in this array to be passed out
 *                              (this is allocated by the caller)
 * \param[out]   shard_id       The shard IDs of the shards that need to be
 *                              rebuilt (This is allocated by the caller)
 * \param[in]   array_size      The max size of the passed in arrays to store
 *                              info about the shards that need to be rebuilt.
 * \param[in]   myrank          The rank of the server. Only servers who are
 *                              the leader for a particular failed shard will
 *                              initiate a rebuild for it.
 *
 * \return                      The number of shards that need to be rebuilt on
 *                              another target, Or 0 if none need to be rebuilt.
 */
static int
jump_map_obj_find_rebuild(struct pl_map *map, struct daos_obj_md *md,
			  struct daos_obj_shard_md *shard_md,
			  uint32_t rebuild_ver, uint32_t *tgt_id,
			  uint32_t *shard_idx, unsigned int array_size,
			  int myrank)
{
	struct pl_jump_map              *jmap;
	struct pl_obj_layout            *layout;
	d_list_t                        remap_list;
	struct jm_obj_placement         jmop;
	daos_obj_id_t                   oid;
	int                             rc;

	int idx = 0;

	D_DEBUG(DB_PL, "Finding Rebuild\n");

	/* Caller should guarantee the pl_map is up-to-date */
	if (pl_map_version(map) < rebuild_ver) {
		D_ERROR("pl_map version(%u) < rebuild version(%u)\n",
			pl_map_version(map), rebuild_ver);
		return -DER_INVAL;
	}

	jmap = pl_map2jmap(map);
	oid = md->omd_id;

	rc = jm_obj_placement_get(jmap, md, shard_md, &jmop);
	if (rc) {
		D_ERROR("jm_obj_placement_get failed, rc "DF_RC"\n", DP_RC(rc));
		return rc;
	}

	/* Allocate space to hold the layout */
	rc = pl_obj_layout_alloc(jmop.jmop_grp_size, jmop.jmop_grp_nr,
				 &layout);
	if (rc) {
		D_ERROR("pl_obj_layout_alloc failed, rc "DF_RC"\n", DP_RC(rc));
		return rc;
	}

	D_INIT_LIST_HEAD(&remap_list);
	rc = get_object_layout(jmap, layout, &jmop, &remap_list, PL_REBUILD,
				md);

	if (rc < 0) {
		D_ERROR("Could not generate placement layout, rc "DF_RC"\n",
			DP_RC(rc));
		goto out;
	}

	obj_layout_dump(oid, layout);

	rc = remap_list_fill(map, md, shard_md, rebuild_ver, tgt_id, shard_idx,
			     array_size, myrank, &idx, layout, &remap_list,
			     false);

out:
	remap_list_free_all(&remap_list);
	pl_obj_layout_free(layout);
	return rc < 0 ? rc : idx;
}

static int
jump_map_obj_find_reint(struct pl_map *map, struct daos_obj_md *md,
			struct daos_obj_shard_md *shard_md,
			uint32_t reint_ver, uint32_t *tgt_rank,
			uint32_t *shard_id, unsigned int array_size,
			int myrank)
{
	struct pl_jump_map              *jmap;
	struct pl_obj_layout            *layout;
	struct pl_obj_layout            *reint_layout;
	d_list_t                        remap_list;
	d_list_t                        reint_list;
	struct jm_obj_placement         jop;
	int                             rc;

	int idx = 0;

	D_DEBUG(DB_PL, "Finding Rebuild\n");

	/* Caller should guarantee the pl_map is up-to-date */
	if (pl_map_version(map) < reint_ver) {
		D_ERROR("pl_map version(%u) < rebuild version(%u)\n",
			pl_map_version(map), reint_ver);
		return -DER_INVAL;
	}

	jmap = pl_map2jmap(map);

	rc = jm_obj_placement_get(jmap, md, shard_md, &jop);
	if (rc) {
		D_ERROR("jm_obj_placement_get failed, rc %d.\n", rc);
		return rc;
	}

	/* Allocate space to hold the layout */
	rc = pl_obj_layout_alloc(jop.jmop_grp_size, jop.jmop_grp_nr,
			&layout);
	if (rc)
		return 0;

	rc = pl_obj_layout_alloc(jop.jmop_grp_size, jop.jmop_grp_nr,
			&reint_layout);
	if (rc)
		goto out;

	D_INIT_LIST_HEAD(&remap_list);
	D_INIT_LIST_HEAD(&reint_list);

	/* Get original placement */
	rc = get_object_layout(jmap, layout, &jop, &remap_list, PL_PLACE, md);
	if (rc)
		goto out;

	/* Clear list for next placement operation. */
	remap_list_free_all(&remap_list);
	D_INIT_LIST_HEAD(&remap_list);

	/* Get placement after reintegration. */
	rc = get_object_layout(jmap, reint_layout, &jop, &remap_list, PL_REINT,
				md);
	if (rc)
		goto out;

	layout_find_diff(jmap, layout, reint_layout, &reint_list);

	rc = remap_list_fill(map, md, shard_md, reint_ver, tgt_rank, shard_id,
			     array_size, myrank, &idx, reint_layout,
			     &reint_list, false);
out:
	remap_list_free_all(&reint_list);
	remap_list_free_all(&remap_list);

	if (layout != NULL)
		pl_obj_layout_free(layout);
	if (reint_layout != NULL)
		pl_obj_layout_free(reint_layout);

	return rc < 0 ? rc : idx;
}

static int
jump_map_obj_find_addition(struct pl_map *map, struct daos_obj_md *md,
<<<<<<< HEAD
			struct daos_obj_shard_md *shard_md,
=======
			   struct daos_obj_shard_md *shard_md,
>>>>>>> 5421b34d
			uint32_t reint_ver, uint32_t *tgt_rank,
			uint32_t *shard_id, unsigned int array_size,
			int myrank)
{
	struct pl_jump_map              *jmap;
	struct pl_obj_layout            *layout;
	struct pl_obj_layout            *add_layout;
	d_list_t                        remap_list;
	d_list_t                        add_list;
	struct jm_obj_placement         jop;
	int                             rc;

	int idx = 0;

	D_DEBUG(DB_PL, "Finding new layout for server addition\n");

	/* Caller should guarantee the pl_map is up-to-date */
	if (pl_map_version(map) < reint_ver) {
		D_ERROR("pl_map version(%u) < rebuild version(%u)\n",
			pl_map_version(map), reint_ver);
		return -DER_INVAL;
	}

	jmap = pl_map2jmap(map);

	rc = jm_obj_placement_get(jmap, md, shard_md, &jop);
	if (rc) {
		D_ERROR("jm_obj_placement_get failed, rc %d.\n", rc);
		return rc;
	}

	/* Allocate space to hold the layout */
	rc = pl_obj_layout_alloc(jop.jmop_grp_size, jop.jmop_grp_nr, &layout);
	if (rc)
		return rc;

	D_INIT_LIST_HEAD(&remap_list);
	D_INIT_LIST_HEAD(&add_list);

	rc = pl_obj_layout_alloc(jop.jmop_grp_size, jop.jmop_grp_nr,
<<<<<<< HEAD
			&add_layout);
=======
				 &add_layout);
>>>>>>> 5421b34d
	if (rc)
		goto out;

	/* Get original placement */
	rc = get_object_layout(jmap, layout, &jop, &remap_list, PL_PLACE, md);
	if (rc)
		goto out;

	/* Clear list for next placement operation. */
	remap_list_free_all(&remap_list);
	D_INIT_LIST_HEAD(&remap_list);

	/* Get placement after server addition. */
	rc = get_object_layout(jmap, add_layout, &jop, &remap_list, PL_ADD,
<<<<<<< HEAD
				md);
=======
			       md);
>>>>>>> 5421b34d
	if (rc)
		goto out;

	layout_find_diff(jmap, layout, add_layout, &add_list);

	rc = remap_list_fill(map, md, shard_md, reint_ver, tgt_rank, shard_id,
			     array_size, myrank, &idx, add_layout,
			     &add_list, true);
out:
	remap_list_free_all(&add_list);
	remap_list_free_all(&remap_list);

	if (layout != NULL)
		pl_obj_layout_free(layout);
	if (add_layout != NULL)
		pl_obj_layout_free(add_layout);

	return rc < 0 ? rc : idx;
}

/** API for generic placement map functionality */
struct pl_map_ops       jump_map_ops = {
	.o_create               = jump_map_create,
	.o_destroy              = jump_map_destroy,
	.o_print                = jump_map_print,
	.o_obj_place            = jump_map_obj_place,
	.o_obj_find_rebuild     = jump_map_obj_find_rebuild,
	.o_obj_find_reint       = jump_map_obj_find_reint,
	.o_obj_find_addition      = jump_map_obj_find_addition,

};<|MERGE_RESOLUTION|>--- conflicted
+++ resolved
@@ -129,30 +129,18 @@
  * and appends them into the d_list provided. The function appends the targets
  * from the "new" layout and not those from the "original" layout.
  *
-<<<<<<< HEAD
- * \param[in]	jmap		A pointer to the jump map used to retrive a
-=======
  * \param[in]	jmap		A pointer to the jump map used to retrieve a
->>>>>>> 5421b34d
  *				reference to the pool map target.
  * \param[in]	original	The original layout calculated not including any
  *				recent pool map changes, like reintegration.
  * \param[in]	new		The new layout that contains changes in layout
-<<<<<<< HEAD
- *				that occured due to pool status changes.
-=======
  *				that occurred due to pool status changes.
->>>>>>> 5421b34d
  * \param[out]	diff		The d_list that contains the differences that
  *				were calculated.
  */
 static inline void
 layout_find_diff(struct pl_jump_map *jmap, struct pl_obj_layout *original,
-<<<<<<< HEAD
-		struct pl_obj_layout *new, d_list_t *diff)
-=======
 		 struct pl_obj_layout *new, d_list_t *diff)
->>>>>>> 5421b34d
 {
 	int index;
 
@@ -313,23 +301,6 @@
 		return num_dom;
 
 	if (curr_dom->do_children != NULL) {
-<<<<<<< HEAD
-		next_dom = &curr_dom->do_children[num_dom-1];
-		status = next_dom->do_comp.co_status;
-
-		while (num_dom-1 > 0 && status == PO_COMP_ST_NEW) {
-			num_dom--;
-			next_dom = &curr_dom->do_children[num_dom-1];
-			status = next_dom->do_comp.co_status;
-		}
-	} else {
-		next_target = &curr_dom->do_targets[num_dom-1];
-		status = next_target->ta_comp.co_status;
-
-		while (num_dom-1 > 0 && status == PO_COMP_ST_NEW) {
-			num_dom--;
-			next_target = &curr_dom->do_targets[num_dom-1];
-=======
 		next_dom = &curr_dom->do_children[num_dom - 1];
 		status = next_dom->do_comp.co_status;
 
@@ -345,7 +316,6 @@
 		while (num_dom - 1 > 0 && status == PO_COMP_ST_NEW) {
 			num_dom--;
 			next_target = &curr_dom->do_targets[num_dom - 1];
->>>>>>> 5421b34d
 			status = next_target->ta_comp.co_status;
 		}
 	}
@@ -754,11 +724,7 @@
 			uint32_t fseq;
 
 			get_target(root, &target, key, dom_used, tgts_used, k,
-<<<<<<< HEAD
-					op_type);
-=======
 				   op_type);
->>>>>>> 5421b34d
 
 			tgt_id = target->ta_comp.co_id;
 			fseq = target->ta_comp.co_fseq;
@@ -944,21 +910,13 @@
 	if (is_pool_adding(root)) {
 		/* Allocate space to hold the layout */
 		rc = pl_obj_layout_alloc(jmop.jmop_grp_size, jmop.jmop_grp_nr,
-<<<<<<< HEAD
-				 &add_layout);
-=======
 					 &add_layout);
->>>>>>> 5421b34d
 
 		remap_list_free_all(&remap_list);
 		D_INIT_LIST_HEAD(&remap_list);
 
 		rc = get_object_layout(jmap, add_layout, &jmop, &remap_list,
-<<<<<<< HEAD
-			PL_ADD, md);
-=======
 				       PL_ADD, md);
->>>>>>> 5421b34d
 		assert(rc == 0);
 		D_INIT_LIST_HEAD(&add_list);
 		layout_find_diff(jmap, layout, add_layout, &add_list);
@@ -1155,11 +1113,7 @@
 
 static int
 jump_map_obj_find_addition(struct pl_map *map, struct daos_obj_md *md,
-<<<<<<< HEAD
-			struct daos_obj_shard_md *shard_md,
-=======
 			   struct daos_obj_shard_md *shard_md,
->>>>>>> 5421b34d
 			uint32_t reint_ver, uint32_t *tgt_rank,
 			uint32_t *shard_id, unsigned int array_size,
 			int myrank)
@@ -1200,11 +1154,7 @@
 	D_INIT_LIST_HEAD(&add_list);
 
 	rc = pl_obj_layout_alloc(jop.jmop_grp_size, jop.jmop_grp_nr,
-<<<<<<< HEAD
-			&add_layout);
-=======
 				 &add_layout);
->>>>>>> 5421b34d
 	if (rc)
 		goto out;
 
@@ -1219,11 +1169,7 @@
 
 	/* Get placement after server addition. */
 	rc = get_object_layout(jmap, add_layout, &jop, &remap_list, PL_ADD,
-<<<<<<< HEAD
-				md);
-=======
 			       md);
->>>>>>> 5421b34d
 	if (rc)
 		goto out;
 
