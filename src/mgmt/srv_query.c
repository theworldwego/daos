/**
 * (C) Copyright 2016-2020 Intel Corporation.
 *
 * Licensed under the Apache License, Version 2.0 (the "License");
 * you may not use this file except in compliance with the License.
 * You may obtain a copy of the License at
 *
 *    http://www.apache.org/licenses/LICENSE-2.0
 *
 * Unless required by applicable law or agreed to in writing, software
 * distributed under the License is distributed on an "AS IS" BASIS,
 * WITHOUT WARRANTIES OR CONDITIONS OF ANY KIND, either express or implied.
 * See the License for the specific language governing permissions and
 * limitations under the License.
 *
 * GOVERNMENT LICENSE RIGHTS-OPEN SOURCE SOFTWARE
 * The Government's rights to use, modify, reproduce, release, perform, display,
 * or disclose this software are subject to the terms of the Apache License as
 * provided in Contract No. B609815.
 * Any reproduction of computer software, computer software documentation, or
 * portions thereof marked with this legend must also reproduce the markings.
 */
/*
 * ds_mgmt: Storage Query Methods
 */
#define D_LOGFAC	DD_FAC(mgmt)

#include <daos_srv/bio.h>
#include <daos_srv/smd.h>

#include "srv_internal.h"

static void
bio_health_query(void *arg)
{
	struct mgmt_bio_health	*mbh = arg;
	struct dss_module_info	*info = dss_get_module_info();
	struct bio_xs_context	*bxc;
	int			 rc;

	D_ASSERT(info != NULL);
	D_DEBUG(DB_MGMT, "BIO health stats query on xs:%d, tgt:%d\n",
		info->dmi_xs_id, info->dmi_tgt_id);

	bxc = info->dmi_nvme_ctxt;
	if (bxc == NULL) {
		D_ERROR("BIO NVMe context not initialized for xs:%d, tgt:%d\n",
			info->dmi_xs_id, info->dmi_tgt_id);
		return;
	}

	rc = bio_get_dev_state(&mbh->mb_dev_state, bxc);
	if (rc != 0) {
		D_ERROR("Error getting BIO device state\n");
		return;
	}
}

int
ds_mgmt_bio_health_query(struct mgmt_bio_health *mbh, uuid_t dev_uuid,
			char *tgt)
{
	struct smd_dev_info	*dev_info;
	ABT_thread		 thread;
	int			 tgt_id;
	int			 rc = 0;

	if (uuid_is_null(dev_uuid) && strlen(tgt) == 0) {
		/* Either dev uuid or tgt id needs to be specified for query */
		D_ERROR("Neither dev_uuid or tgt_id specified for BIO query\n");
		return -DER_INVAL;
	}

	/*
	 * Query per-server metadata (SMD) to get either target ID(s) for given
	 * device or alternatively the device mapped to a given target.
	 */
	if (!uuid_is_null(dev_uuid)) {
		rc = smd_dev_get_by_id(dev_uuid, &dev_info);
		if (rc != 0) {
			D_ERROR("Device UUID:"DF_UUID" not found\n",
				DP_UUID(dev_uuid));
			return rc;
		}
		if (dev_info->sdi_tgts == NULL) {
			D_ERROR("No targets mapped to device\n");
			rc = -DER_NONEXIST;
			goto out;
		}
		/* Default tgt_id is the first mapped tgt */
		tgt_id = dev_info->sdi_tgts[0];
	} else {
		tgt_id = atoi(tgt);
		rc = smd_dev_get_by_tgt(tgt_id, &dev_info);
		if (rc != 0) {
			D_ERROR("Tgt_id:%d not found\n", tgt_id);
			return rc;
		}
		uuid_copy(dev_uuid, dev_info->sdi_id);
	}

	D_DEBUG(DB_MGMT, "Querying BIO Health Data for dev:"DF_UUID"\n",
		DP_UUID(dev_uuid));
	uuid_copy(mbh->mb_devid, dev_uuid);

	/* Create a ULT on the tgt_id */
	D_DEBUG(DB_MGMT, "Starting ULT on tgt_id:%d\n", tgt_id);
	/* TODO Add a new DSS_ULT_BIO tag */
	rc = dss_ult_create(bio_health_query, mbh, DSS_ULT_GC, tgt_id, 0,
			    &thread);
	if (rc != 0) {
		D_ERROR("Unable to create a ULT on tgt_id:%d\n", tgt_id);
		goto out;
	}

	ABT_thread_join(thread);
	ABT_thread_free(&thread);

out:
	smd_free_dev_info(dev_info);
	return rc;
}

int
ds_mgmt_smd_list_devs(Mgmt__SmdDevResp *resp)
{
	struct smd_dev_info	*dev_info = NULL, *tmp;
	d_list_t		 dev_list;
	int			 dev_list_cnt = 0;
	int			 buflen = 10;
	int			 i = 0, j;
	int			 rc = 0;

	D_DEBUG(DB_MGMT, "Querying SMD device list\n");

	D_INIT_LIST_HEAD(&dev_list);
	rc = smd_dev_list(&dev_list, &dev_list_cnt);
	if (rc != 0) {
		D_ERROR("Failed to get all NVMe devices from SMD\n");
		return rc;
	}

<<<<<<< HEAD
	D_ALLOC(resp->devices, sizeof(*resp->devices) * dev_list_cnt);
	if (resp->devices == NULL)
=======
	D_ALLOC_ARRAY(resp->devices, dev_list_cnt);
	if (resp->devices == NULL) {
		D_ERROR("Failed to allocate devices for resp\n");
>>>>>>> f081ef06
		return -DER_NOMEM;

	d_list_for_each_entry_safe(dev_info, tmp, &dev_list, sdi_link) {
		D_ALLOC_PTR(resp->devices[i]);
		if (resp->devices[i] == NULL) {
			rc = -DER_NOMEM;
			break;
		}
		mgmt__smd_dev_resp__device__init(resp->devices[i]);
		D_ALLOC(resp->devices[i]->uuid, DAOS_UUID_STR_SIZE);
		if (resp->devices[i]->uuid == NULL) {
			rc = -DER_NOMEM;
			break;
		}
		uuid_unparse_lower(dev_info->sdi_id, resp->devices[i]->uuid);

		D_ALLOC(resp->devices[i]->state, buflen);
		if (resp->devices[i]->state == NULL) {
			D_ERROR("Failed to allocate device state");
			rc = -DER_NOMEM;
			break;
		}
		strncpy(resp->devices[i]->state,
			smd_state_enum_to_str(dev_info->sdi_state), buflen);

		resp->devices[i]->n_tgt_ids = dev_info->sdi_tgt_cnt;
		D_ALLOC(resp->devices[i]->tgt_ids,
			sizeof(int) * dev_info->sdi_tgt_cnt);
		if (resp->devices[i]->tgt_ids == NULL) {
			rc = -DER_NOMEM;
			break;
		}
		for (j = 0; j < dev_info->sdi_tgt_cnt; j++)
			resp->devices[i]->tgt_ids[j] = dev_info->sdi_tgts[j];

		d_list_del(&dev_info->sdi_link);
		/* Frees sdi_tgts and dev_info */
		smd_free_dev_info(dev_info);
		dev_info = NULL;

		i++;
	}

	/* Free all devices if there was an error allocating any */
	if (rc != 0) {
		d_list_for_each_entry_safe(dev_info, tmp, &dev_list, sdi_link) {
			d_list_del(&dev_info->sdi_link);
			smd_free_dev_info(dev_info);
		}
		for (; i >= 0; i--) {
			if (resp->devices[i] != NULL) {
				if (resp->devices[i]->uuid != NULL)
					D_FREE(resp->devices[i]->uuid);
				if (resp->devices[i]->tgt_ids != NULL)
					D_FREE(resp->devices[i]->tgt_ids);
				if (resp->devices[i]->state != NULL)
					D_FREE(resp->devices[i]->state);
				D_FREE(resp->devices[i]);
			}
		}
		D_FREE(resp->devices);
		resp->devices = NULL;
		resp->n_devices = 0;
		goto out;
	}
	resp->n_devices = dev_list_cnt;

out:
	return rc;
}

int
ds_mgmt_smd_list_pools(Mgmt__SmdPoolResp *resp)
{
	struct smd_pool_info	*pool_info = NULL, *tmp;
	d_list_t		 pool_list;
	int			 pool_list_cnt = 0;
	int			 i = 0, j;
	int			 rc = 0;

	D_DEBUG(DB_MGMT, "Querying SMD pool list\n");

	D_INIT_LIST_HEAD(&pool_list);
	rc = smd_pool_list(&pool_list, &pool_list_cnt);
	if (rc != 0) {
		D_ERROR("Failed to get all VOS pools from SMD\n");
		return rc;
	}

<<<<<<< HEAD
	D_ALLOC(resp->pools, sizeof(*resp->pools) * pool_list_cnt);
	if (resp->pools == NULL)
=======
	D_ALLOC_ARRAY(resp->pools, pool_list_cnt);
	if (resp->pools == NULL) {
		D_ERROR("Failed to allocate pools for resp\n");
>>>>>>> f081ef06
		return -DER_NOMEM;

	d_list_for_each_entry_safe(pool_info, tmp, &pool_list, spi_link) {
		D_ALLOC_PTR(resp->pools[i]);
		if (resp->pools[i] == NULL) {
			rc = -DER_NOMEM;
			break;
		}
		mgmt__smd_pool_resp__pool__init(resp->pools[i]);
		D_ALLOC(resp->pools[i]->uuid, DAOS_UUID_STR_SIZE);
		if (resp->pools[i]->uuid == NULL) {
			rc = -DER_NOMEM;
			break;
		}
		uuid_unparse_lower(pool_info->spi_id, resp->pools[i]->uuid);

		resp->pools[i]->n_tgt_ids = pool_info->spi_tgt_cnt;
		D_ALLOC(resp->pools[i]->tgt_ids,
			sizeof(int) * pool_info->spi_tgt_cnt);
		if (resp->pools[i]->tgt_ids == NULL) {
			rc = -DER_NOMEM;
			break;
		}
		for (j = 0; j < pool_info->spi_tgt_cnt; j++)
			resp->pools[i]->tgt_ids[j] = pool_info->spi_tgts[j];

		resp->pools[i]->n_blobs = pool_info->spi_tgt_cnt;
		D_ALLOC(resp->pools[i]->blobs,
			sizeof(uint64_t) * pool_info->spi_tgt_cnt);
		if (resp->pools[i]->blobs == NULL) {
			rc = -DER_NOMEM;
			break;
		}
		for (j = 0; j < pool_info->spi_tgt_cnt; j++)
			resp->pools[i]->blobs[j] = pool_info->spi_blobs[j];


		d_list_del(&pool_info->spi_link);
		/* Frees spi_tgts, spi_blobs, and pool_info */
		smd_free_pool_info(pool_info);
		pool_info = NULL;

		i++;
	}

	/* Free all pools if there was an error allocating any */
	if (rc != 0) {
		d_list_for_each_entry_safe(pool_info, tmp, &pool_list,
					   spi_link) {
			d_list_del(&pool_info->spi_link);
			smd_free_pool_info(pool_info);
		}
		for (; i >= 0; i--) {
			if (resp->pools[i] != NULL) {
				if (resp->pools[i]->uuid != NULL)
					D_FREE(resp->pools[i]->uuid);
				if (resp->pools[i]->tgt_ids != NULL)
					D_FREE(resp->pools[i]->tgt_ids);
				if (resp->pools[i]->blobs != NULL)
					D_FREE(resp->pools[i]->blobs);
				D_FREE(resp->pools[i]);
			}
		}
		D_FREE(resp->pools);
		resp->n_pools = 0;
		goto out;
	}
	resp->n_pools = pool_list_cnt;

out:
	return rc;
}

int
ds_mgmt_dev_state_query(uuid_t dev_uuid, Mgmt__DevStateResp *resp)
{
	struct smd_dev_info	*dev_info;
	int			 buflen = 10;
	int			 rc = 0;

	if (uuid_is_null(dev_uuid))
		return -DER_INVAL;

	D_DEBUG(DB_MGMT, "Querying SMD device state for dev:"DF_UUID"\n",
		DP_UUID(dev_uuid));

	/*
	 * Query per-server metadata (SMD) to get NVMe device info for given
	 * device UUID.
	 */
	rc = smd_dev_get_by_id(dev_uuid, &dev_info);
	if (rc != 0) {
		D_ERROR("Device UUID:"DF_UUID" not found\n", DP_UUID(dev_uuid));
		return rc;
	}

	D_ALLOC(resp->dev_state, buflen);
	if (resp->dev_state == NULL) {
		rc = -DER_NOMEM;
		goto out;
	}
	strncpy(resp->dev_state,
		smd_state_enum_to_str(dev_info->sdi_state), buflen);

	D_ALLOC(resp->dev_uuid, DAOS_UUID_STR_SIZE);
	if (resp->dev_uuid == NULL)
		D_GOTO(out, rc = -DER_NOMEM);

	uuid_unparse_lower(dev_uuid, resp->dev_uuid);

out:
	smd_free_dev_info(dev_info);

	if (rc != 0) {
		if (resp->dev_state != NULL)
			D_FREE(resp->dev_state);
		if (resp->dev_uuid != NULL)
			D_FREE(resp->dev_uuid);
	}

	return rc;
}

static void
bio_faulty_state_set(void *arg)
{
	struct dss_module_info	*info = dss_get_module_info();
	struct bio_xs_context	*bxc;
	int			 rc;

	D_ASSERT(info != NULL);
	D_DEBUG(DB_MGMT, "BIO health state set on xs:%d, tgt:%d\n",
		info->dmi_xs_id, info->dmi_tgt_id);

	bxc = info->dmi_nvme_ctxt;
	if (bxc == NULL) {
		D_ERROR("BIO NVMe context not initialized for xs:%d, tgt:%d\n",
			info->dmi_xs_id, info->dmi_tgt_id);
		return;
	}

	rc = bio_dev_set_faulty(bxc);
	if (rc != 0) {
		D_ERROR("Error setting FAULTY BIO device state\n");
		return;
	}
}

int
ds_mgmt_dev_set_faulty(uuid_t dev_uuid, Mgmt__DevStateResp *resp)
{
	struct smd_dev_info	*dev_info;
	ABT_thread		 thread;
	int			 tgt_id;
	int			 buflen = 10;
	int			 rc = 0;

	if (uuid_is_null(dev_uuid))
		return -DER_INVAL;

	D_DEBUG(DB_MGMT, "Setting FAULTY SMD device state for dev:"DF_UUID"\n",
		DP_UUID(dev_uuid));

	/*
	 * Query per-server metadata (SMD) to get NVMe device info for given
	 * device UUID.
	 */
	rc = smd_dev_get_by_id(dev_uuid, &dev_info);
	if (rc != 0) {
		D_ERROR("Device UUID:"DF_UUID" not found\n", DP_UUID(dev_uuid));
		return rc;
	}
	if (dev_info->sdi_tgts == NULL) {
		D_ERROR("No targets mapped to device\n");
		rc = -DER_NONEXIST;
		goto out;
	}
	/* Default tgt_id is the first mapped tgt */
	tgt_id = dev_info->sdi_tgts[0];

	D_ALLOC(resp->dev_state, buflen);
	if (resp->dev_state == NULL)
		D_GOTO(out, rc = -DER_NOMEM);

	D_ALLOC(resp->dev_uuid, DAOS_UUID_STR_SIZE);
	if (resp->dev_uuid == NULL)
		D_GOTO(out, rc = -DER_NOMEM);

	uuid_unparse_lower(dev_uuid, resp->dev_uuid);

	/* Create a ULT on the tgt_id */
	D_DEBUG(DB_MGMT, "Starting ULT on tgt_id:%d\n", tgt_id);
	/* TODO Add a new DSS_ULT_BIO tag */
	rc = dss_ult_create(bio_faulty_state_set, NULL, DSS_ULT_GC,
			    tgt_id, 0, &thread);
	if (rc != 0) {
		D_ERROR("Unable to create a ULT on tgt_id:%d\n", tgt_id);
		goto out;
	}

	ABT_thread_join(thread);
	ABT_thread_free(&thread);

out:
	dev_info->sdi_state = SMD_DEV_FAULTY;
	strncpy(resp->dev_state,
		smd_state_enum_to_str(dev_info->sdi_state), buflen);
	smd_free_dev_info(dev_info);

	if (rc != 0) {
		if (resp->dev_state != NULL)
			D_FREE(resp->dev_state);
		if (resp->dev_uuid != NULL)
			D_FREE(resp->dev_uuid);
	}

	return rc;
}<|MERGE_RESOLUTION|>--- conflicted
+++ resolved
@@ -140,14 +140,8 @@
 		return rc;
 	}
 
-<<<<<<< HEAD
-	D_ALLOC(resp->devices, sizeof(*resp->devices) * dev_list_cnt);
+	D_ALLOC_ARRAY(resp->devices, dev_list_cnt);
 	if (resp->devices == NULL)
-=======
-	D_ALLOC_ARRAY(resp->devices, dev_list_cnt);
-	if (resp->devices == NULL) {
-		D_ERROR("Failed to allocate devices for resp\n");
->>>>>>> f081ef06
 		return -DER_NOMEM;
 
 	d_list_for_each_entry_safe(dev_info, tmp, &dev_list, sdi_link) {
@@ -237,14 +231,8 @@
 		return rc;
 	}
 
-<<<<<<< HEAD
-	D_ALLOC(resp->pools, sizeof(*resp->pools) * pool_list_cnt);
+	D_ALLOC_ARRAY(resp->pools, pool_list_cnt);
 	if (resp->pools == NULL)
-=======
-	D_ALLOC_ARRAY(resp->pools, pool_list_cnt);
-	if (resp->pools == NULL) {
-		D_ERROR("Failed to allocate pools for resp\n");
->>>>>>> f081ef06
 		return -DER_NOMEM;
 
 	d_list_for_each_entry_safe(pool_info, tmp, &pool_list, spi_link) {
