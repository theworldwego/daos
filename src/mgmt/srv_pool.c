/*
 * (C) Copyright 2016-2020 Intel Corporation.
 *
 * Licensed under the Apache License, Version 2.0 (the "License");
 * you may not use this file except in compliance with the License.
 * You may obtain a copy of the License at
 *
 *    http://www.apache.org/licenses/LICENSE-2.0
 *
 * Unless required by applicable law or agreed to in writing, software
 * distributed under the License is distributed on an "AS IS" BASIS,
 * WITHOUT WARRANTIES OR CONDITIONS OF ANY KIND, either express or implied.
 * See the License for the specific language governing permissions and
 * limitations under the License.
 *
 * GOVERNMENT LICENSE RIGHTS-OPEN SOURCE SOFTWARE
 * The Government's rights to use, modify, reproduce, release, perform, display,
 * or disclose this software are subject to the terms of the Apache License as
 * provided in Contract No. B609815.
 * Any reproduction of computer software, computer software documentation, or
 * portions thereof marked with this legend must also reproduce the markings.
 */
/**
 * \file
 *
 * ds_mgmt: Pool Methods
 */

#define D_LOGFAC	DD_FAC(mgmt)

#include <daos_srv/pool.h>
#include <daos/rpc.h>

#include "srv_internal.h"

/**
 * Destroy the pool on the specified ranks.
 * If filter_invert == false: destroy on all ranks EXCEPT those in filter_ranks.
 * If filter_invert == true:  destroy on all ranks specified in filter_ranks.
 */
static int
ds_mgmt_tgt_pool_destroy_ranks(uuid_t pool_uuid,
			       d_rank_list_t *filter_ranks, bool filter_invert)
{
	crt_rpc_t			*td_req;
	struct mgmt_tgt_destroy_in	*td_in;
	struct mgmt_tgt_destroy_out	*td_out;
	unsigned int			opc;
	int				topo;
	uint32_t			flags;
	int				rc;

	/* Collective RPC to destroy the pool on all of targets */
	flags = filter_invert ? CRT_RPC_FLAG_FILTER_INVERT : 0;
	topo = crt_tree_topo(CRT_TREE_KNOMIAL, 4);
	opc = DAOS_RPC_OPCODE(MGMT_TGT_DESTROY, DAOS_MGMT_MODULE,
			      DAOS_MGMT_VERSION);
	rc = crt_corpc_req_create(dss_get_module_info()->dmi_ctx, NULL,
				  filter_ranks, opc, NULL, NULL, flags, topo,
				  &td_req);
	if (rc)
		D_GOTO(fini_ranks, rc);

	td_in = crt_req_get(td_req);
	D_ASSERT(td_in != NULL);
	uuid_copy(td_in->td_pool_uuid, pool_uuid);

	rc = dss_rpc_send(td_req);
	if (rc == 0 && DAOS_FAIL_CHECK(DAOS_POOL_DESTROY_FAIL_CORPC))
		rc = -DER_TIMEDOUT;
	if (rc != 0)
		D_GOTO(out_rpc, rc);

	td_out = crt_reply_get(td_req);
	rc = td_out->td_rc;
	if (rc != 0)
		D_ERROR(DF_UUID": failed to destroy pool targets "DF_RC"\n",
			DP_UUID(pool_uuid), DP_RC(rc));
out_rpc:
	crt_req_decref(td_req);

fini_ranks:
	return rc;
}

/**
 * Destroy the pool on every DOWN rank
 */
static int
ds_mgmt_tgt_pool_destroy(uuid_t pool_uuid)
{
	d_rank_list_t			excluded = { 0 };
	int				rc;

	rc = ds_pool_get_ranks(pool_uuid, MAP_RANKS_DOWN, &excluded);
	if (rc)
		return rc;

	rc = ds_mgmt_tgt_pool_destroy_ranks(pool_uuid, &excluded, false);
	if (rc)
		D_GOTO(fini_ranks, rc);
fini_ranks:
	map_ranks_fini(&excluded);
	return rc;
}

static int
ds_mgmt_tgt_pool_create_ranks(uuid_t pool_uuid, char *tgt_dev,
			      d_rank_list_t *rank_list, size_t scm_size,
			      size_t nvme_size, uuid_t **tgt_uuids)
{
	crt_rpc_t			*tc_req;
	crt_opcode_t			opc;
	struct mgmt_tgt_create_in	*tc_in;
	struct mgmt_tgt_create_out	*tc_out;
	d_rank_t			*tc_out_ranks;
	uuid_t				*tc_out_uuids;
	unsigned int			i;
	int				topo;
	int				rc;
	int				rc_cleanup;

	/* Collective RPC to all of targets of the pool */
	topo = crt_tree_topo(CRT_TREE_KNOMIAL, 4);
	opc = DAOS_RPC_OPCODE(MGMT_TGT_CREATE, DAOS_MGMT_MODULE,
			      DAOS_MGMT_VERSION);
	rc = crt_corpc_req_create(dss_get_module_info()->dmi_ctx, NULL,
				  rank_list, opc, NULL, NULL,
				  CRT_RPC_FLAG_FILTER_INVERT, topo, &tc_req);
	if (rc) {
		D_ERROR(DF_UUID": corpc_req_create failed: rc="DF_RC"\n",
			DP_UUID(pool_uuid), DP_RC(rc));
		return rc;
	}

	tc_in = crt_req_get(tc_req);
	D_ASSERT(tc_in != NULL);
	uuid_copy(tc_in->tc_pool_uuid, pool_uuid);
	tc_in->tc_tgt_dev = tgt_dev;
	tc_in->tc_scm_size = scm_size;
	tc_in->tc_nvme_size = nvme_size;
	rc = dss_rpc_send(tc_req);
	if (rc == 0 && DAOS_FAIL_CHECK(DAOS_POOL_CREATE_FAIL_CORPC))
		rc = -DER_TIMEDOUT;
	if (rc != 0) {
		D_ERROR(DF_UUID": dss_rpc_send MGMT_TGT_CREATE: rc="DF_RC"\n",
			DP_UUID(pool_uuid), DP_RC(rc));
		D_GOTO(decref, rc);
	}

	tc_out = crt_reply_get(tc_req);
	rc = tc_out->tc_rc;
	if (rc != 0) {
		D_ERROR(DF_UUID": failed to update pool map on targets: rc="
			DF_RC"\n",
			DP_UUID(tc_in->tc_pool_uuid), DP_RC(rc));
		D_GOTO(decref, rc);
	}

	D_DEBUG(DB_MGMT, DF_UUID" create %zu tgts pool\n",
		DP_UUID(pool_uuid), tc_out->tc_tgt_uuids.ca_count);

	/* Abort early if the caller doesn't need the new pool target UUIDs */
	if (tgt_uuids == NULL)
		D_GOTO(decref, rc = DER_SUCCESS);

	/* Gather target uuids ranks from collective RPC to start pool svc. */
	D_ALLOC_ARRAY(*tgt_uuids, rank_list->rl_nr);
	if (*tgt_uuids == NULL) {
		rc = -DER_NOMEM;
		D_GOTO(decref, rc);
	}
	tc_out_ranks = tc_out->tc_ranks.ca_arrays;
	tc_out_uuids = tc_out->tc_tgt_uuids.ca_arrays;
	for (i = 0; i < tc_out->tc_tgt_uuids.ca_count; i++) {
		int	idx;
		bool	found;

		found = daos_rank_list_find(rank_list, tc_out_ranks[i], &idx);
		D_ASSERT(found);

		/* copy returned target UUID */
		uuid_copy((*tgt_uuids)[idx], tc_out_uuids[i]);

		D_DEBUG(DB_TRACE, "fill ranks %d idx %d "DF_UUID"\n",
			tc_out_ranks[i], idx, DP_UUID(tc_out_uuids[i]));
	}

	rc = DER_SUCCESS;

decref:
	crt_req_decref(tc_req);
	if (rc) {
		rc_cleanup = ds_mgmt_tgt_pool_destroy_ranks(pool_uuid,
							    rank_list, true);
		if (rc_cleanup)
			D_ERROR(DF_UUID": failed to clean up failed pool: "
				DF_RC"\n", DP_UUID(pool_uuid), DP_RC(rc));
	}

	return rc;
}

static int
ds_mgmt_pool_svc_create(uuid_t pool_uuid,
			int ntargets, uuid_t target_uuids[],
			const char *group, d_rank_list_t *ranks,
			daos_prop_t *prop, d_rank_list_t *svc_list)
{
	int	doms[ntargets];
	int	rc;
	int	i;

	D_DEBUG(DB_MGMT, DF_UUID": all tgts created, setting up pool "
		"svc\n", DP_UUID(pool_uuid));

	for (i = 0; i < ntargets; i++)
		doms[i] = 1;

	/**
	 * TODO: fetch domain list from external source
	 * Report 1 domain per target for now
	 */
	rc = ds_pool_svc_create(pool_uuid, ranks->rl_nr,
				target_uuids, group, ranks, ARRAY_SIZE(doms),
				doms, prop, svc_list);

	return rc;
}

int
ds_mgmt_create_pool(uuid_t pool_uuid, const char *group, char *tgt_dev,
		    d_rank_list_t *targets, size_t scm_size, size_t nvme_size,
		    daos_prop_t *prop, uint32_t svc_nr, d_rank_list_t **svcp)
{
	uuid_t				*tgt_uuids = NULL;
	d_rank_list_t			*filtered_targets = NULL;
	d_rank_list_t			*pg_ranks = NULL;
	uint32_t			pg_size;
	int				rc;
	int				rc_cleanup;

	/* Sanity check targets versus cart's current primary group members.
	 * If any targets not in PG, flag error before MGMT_TGT_ corpcs fail.
	 */
	rc = crt_group_size(NULL, &pg_size);
	D_ASSERTF(rc == 0, ""DF_RC"\n", DP_RC(rc));
	pg_ranks = d_rank_list_alloc(pg_size);
	if (pg_ranks == NULL) {
		rc = -DER_NOMEM;
		D_GOTO(out, rc);
	}
	rc = d_rank_list_dup(&filtered_targets, targets);
	if (rc) {
		rc = -DER_NOMEM;
		D_GOTO(out, rc);
	}
	/* Remove any targets not found in pg_ranks */
	d_rank_list_filter(pg_ranks, filtered_targets, false /* exclude */);
	if (!d_rank_list_identical(filtered_targets, targets)) {
		D_ERROR("some ranks not found in cart primary group\n");
		D_GOTO(out, rc = -DER_OOG);
	}

	rc = ds_mgmt_tgt_pool_create_ranks(pool_uuid, tgt_dev, targets,
					   scm_size, nvme_size, &tgt_uuids);
	if (rc != 0) {
		D_ERROR("creating pool "DF_UUID" on ranks failed: rc "DF_RC"\n",
			DP_UUID(pool_uuid), DP_RC(rc));
		D_GOTO(out, rc);
	}

	/** allocate service rank list */
	*svcp = d_rank_list_alloc(svc_nr);
	if (*svcp == NULL) {
		rc = -DER_NOMEM;
		goto out_uuids;
	}

	rc = ds_mgmt_pool_svc_create(pool_uuid, targets->rl_nr, tgt_uuids,
				     group, targets, prop, *svcp);
	if (rc) {
		D_ERROR("create pool "DF_UUID" svc failed: rc "DF_RC"\n",
			DP_UUID(pool_uuid), DP_RC(rc));
		goto out_svcp;
	}

out_svcp:
	if (rc) {
		d_rank_list_free(*svcp);
		*svcp = NULL;

		rc_cleanup = ds_mgmt_tgt_pool_destroy_ranks(pool_uuid,
							    targets, true);
		if (rc_cleanup)
			D_ERROR(DF_UUID": failed to clean up failed pool: "
				DF_RC"\n", DP_UUID(pool_uuid), DP_RC(rc));
	}
out_uuids:
	D_FREE(tgt_uuids);
out:
	d_rank_list_free(filtered_targets);
	d_rank_list_free(pg_ranks);
	D_DEBUG(DB_MGMT, "create pool "DF_UUID": "DF_RC"\n", DP_UUID(pool_uuid),
		DP_RC(rc));
	return rc;
}

int
ds_mgmt_destroy_pool(uuid_t pool_uuid, d_rank_list_t *svc_ranks,
		     const char *group, uint32_t force)
{
	int		rc;

	D_DEBUG(DB_MGMT, "Destroying pool "DF_UUID"\n", DP_UUID(pool_uuid));

	if (svc_ranks == NULL) {
		D_ERROR("svc_ranks was NULL\n");
		return -DER_INVAL;
	}

	/* Check active pool connections, evict only if force */
	rc = ds_pool_svc_check_evict(pool_uuid, svc_ranks, force);
	if (rc != 0) {
		D_ERROR("Failed to check/evict pool handles "DF_UUID" rc: %d\n",
			DP_UUID(pool_uuid), rc);
		goto out;
	}

	rc = ds_pool_svc_destroy(pool_uuid);
	if (rc != 0) {
		D_ERROR("Failed to destroy pool service "DF_UUID": "DF_RC"\n",
			DP_UUID(pool_uuid), DP_RC(rc));
		goto out;
	}

	rc = ds_mgmt_tgt_pool_destroy(pool_uuid);
	if (rc != 0) {
		D_ERROR("Destroying pool "DF_UUID" failed, rc: "DF_RC".\n",
			DP_UUID(pool_uuid), DP_RC(rc));
		goto out;
	}

	D_DEBUG(DB_MGMT, "Destroying pool "DF_UUID" succeed.\n",
		DP_UUID(pool_uuid));
out:
	return rc;
}

int
ds_mgmt_pool_extend(uuid_t pool_uuid, d_rank_list_t *svc_ranks,
		    d_rank_list_t *rank_list,
		    char *tgt_dev,  size_t scm_size, size_t nvme_size)
{
	d_rank_list_t			*unique_add_ranks = NULL;
	uuid_t				*tgt_uuids = NULL;
	int				doms[rank_list->rl_nr];
	int				ntargets;
	int				i;
	int				rc;

	D_DEBUG(DB_MGMT, "extend pool "DF_UUID"\n", DP_UUID(pool_uuid));

	rc = d_rank_list_dup_sort_uniq(&unique_add_ranks, rank_list);
	if (rc != 0)
		D_GOTO(out, rc);

	rc = ds_mgmt_tgt_pool_create_ranks(pool_uuid, tgt_dev, rank_list,
					   scm_size, nvme_size, &tgt_uuids);
	if (rc != 0) {
		D_ERROR("creating pool on ranks "DF_UUID" failed: rc "DF_RC"\n",
			DP_UUID(pool_uuid), DP_RC(rc));
		D_GOTO(out, rc);
	}

	/* TODO: Need to make pool service aware of new rank UUIDs */

	ntargets = rank_list->rl_nr;
	for (i = 0; i < ntargets; ++i)
		doms[i] = 1;

	rc = ds_pool_extend(pool_uuid, ntargets, tgt_uuids, rank_list,
<<<<<<< HEAD
			    ARRAY_SIZE(doms), doms, ranks);

	d_rank_list_free(ranks);
out_svc:
	ds_mgmt_svc_put_leader(svc);
out_uuids:
	D_FREE(tgt_uuids);
=======
			    ARRAY_SIZE(doms), doms, svc_ranks);
>>>>>>> dac28aed

out:
	if (unique_add_ranks != NULL)
		d_rank_list_free(unique_add_ranks);

	return rc;
}

int
ds_mgmt_evict_pool(uuid_t pool_uuid, d_rank_list_t *svc_ranks,
		   const char *group)
{
	int		 rc;

	D_DEBUG(DB_MGMT, "evict pool "DF_UUID"\n", DP_UUID(pool_uuid));

	/* Evict active pool connections if they exist*/
	rc = ds_pool_svc_check_evict(pool_uuid, svc_ranks, true);
	if (rc != 0) {
		D_ERROR("Failed to evict pool handles"DF_UUID" rc: %d\n",
			DP_UUID(pool_uuid), rc);
		goto out;
	}

	D_DEBUG(DB_MGMT, "evicting pool connections "DF_UUID" succeed.\n",
		DP_UUID(pool_uuid));
out:
	return rc;
}

int
ds_mgmt_pool_target_update_state(uuid_t pool_uuid, d_rank_list_t *svc_ranks,
				 uint32_t rank,
				 struct pool_target_id_list *target_list,
				 pool_comp_state_t state)
{
	int			rc;

	if (state == PO_COMP_ST_UP) {
		/* When doing reintegration, need to make sure the pool is
		 * created and started on the target rank
		 */

		d_rank_list_t reint_ranks;

		/* Just one list element - so reference it directly, rather
		 * than allocating an actual list array and populating it
		 */
		reint_ranks.rl_nr = 1;
		reint_ranks.rl_ranks = &rank;

		/* TODO: The size information and "pmem" type need to be
		 * determined automatically, perhaps by querying the pool leader
		 * This works for now because these parameters are ignored if
		 * the pool already exists on the destination node. This is
		 * just used to ensure the pool is started.
		 *
		 * Fixing this will add the ability to reintegrate with a new
		 * node, rather than only the previously failed node.
		 *
		 * This is tracked in DAOS-5041
		 */
		rc = ds_mgmt_tgt_pool_create_ranks(pool_uuid, "pmem",
						   &reint_ranks, 0, 0, NULL);
		if (rc != 0) {
			D_ERROR("creating pool on ranks "DF_UUID" failed: rc "
				DF_RC"\n", DP_UUID(pool_uuid), DP_RC(rc));
			return rc;
		}
	}

	rc = ds_pool_target_update_state(pool_uuid, svc_ranks, rank,
					 target_list, state);

	return rc;
}

/* Get container list from the pool service for the specified pool */
int
ds_mgmt_pool_list_cont(uuid_t uuid, d_rank_list_t *svc_ranks,
		       struct daos_pool_cont_info **containers,
		       uint64_t *ncontainers)
{
	D_DEBUG(DB_MGMT, "Getting container list for pool "DF_UUID"\n",
		DP_UUID(uuid));

	/* call pool service function to issue CaRT RPC to the pool service */
	return ds_pool_svc_list_cont(uuid, svc_ranks, containers, ncontainers);
}

/**
 * Calls into the pool svc to query a pool by UUID.
 *
 * \param[in]		pool_uuid	UUID of the pool
 * \param[in][out]	pool_info	Query results
 *
 * \return		0		Success
 *			-DER_INVAL	Invalid inputs
 *			Negative value	Other error
 */
int
ds_mgmt_pool_query(uuid_t pool_uuid, d_rank_list_t *svc_ranks,
		   daos_pool_info_t *pool_info)
{
	if (pool_info == NULL) {
		D_ERROR("pool_info was NULL\n");
		return -DER_INVAL;
	}

	D_DEBUG(DB_MGMT, "Querying pool "DF_UUID"\n", DP_UUID(pool_uuid));

	return ds_pool_svc_query(pool_uuid, svc_ranks, pool_info);
}

static int
get_access_props(uuid_t pool_uuid, d_rank_list_t *ranks, daos_prop_t **prop)
{
	static const size_t	ACCESS_PROPS_LEN = 3;
	static const uint32_t	ACCESS_PROPS[] = {DAOS_PROP_PO_ACL,
						  DAOS_PROP_PO_OWNER,
						  DAOS_PROP_PO_OWNER_GROUP};
	size_t			i;
	int			rc;
	daos_prop_t		*new_prop;

	new_prop = daos_prop_alloc(ACCESS_PROPS_LEN);
	for (i = 0; i < ACCESS_PROPS_LEN; i++)
		new_prop->dpp_entries[i].dpe_type = ACCESS_PROPS[i];

	rc = ds_pool_svc_get_prop(pool_uuid, ranks, new_prop);
	if (rc != 0) {
		daos_prop_free(new_prop);
		return rc;
	}

	*prop = new_prop;
	return 0;
}

int
ds_mgmt_pool_get_acl(uuid_t pool_uuid, d_rank_list_t *svc_ranks,
		     daos_prop_t **access_prop)
{
	D_DEBUG(DB_MGMT, "Getting ACL for pool "DF_UUID"\n",
		DP_UUID(pool_uuid));

	return get_access_props(pool_uuid, svc_ranks, access_prop);
}

int
ds_mgmt_pool_overwrite_acl(uuid_t pool_uuid, d_rank_list_t *svc_ranks,
			   struct daos_acl *acl,
			   daos_prop_t **result)
{
	int			rc;
	daos_prop_t		*prop;

	D_DEBUG(DB_MGMT, "Overwriting ACL for pool "DF_UUID"\n",
		DP_UUID(pool_uuid));

	prop = daos_prop_alloc(1);
	if (prop == NULL)
		D_GOTO(out, rc = -DER_NOMEM);

	prop->dpp_entries[0].dpe_type = DAOS_PROP_PO_ACL;
	prop->dpp_entries[0].dpe_val_ptr = daos_acl_dup(acl);

	rc = ds_pool_svc_set_prop(pool_uuid, svc_ranks, prop);
	if (rc != 0)
		goto out_prop;

	rc = get_access_props(pool_uuid, svc_ranks, result);
	if (rc != 0)
		goto out_prop;

out_prop:
	daos_prop_free(prop);
out:
	return rc;
}

int
ds_mgmt_pool_update_acl(uuid_t pool_uuid, d_rank_list_t *svc_ranks,
			struct daos_acl *acl, daos_prop_t **result)
{
	int			rc;

	D_DEBUG(DB_MGMT, "Updating ACL for pool "DF_UUID"\n",
		DP_UUID(pool_uuid));

	rc = ds_pool_svc_update_acl(pool_uuid, svc_ranks, acl);
	if (rc != 0)
		goto out;

	rc = get_access_props(pool_uuid, svc_ranks, result);
	if (rc != 0)
		goto out;

out:
	return rc;
}

int
ds_mgmt_pool_delete_acl(uuid_t pool_uuid, d_rank_list_t *svc_ranks,
			const char *principal, daos_prop_t **result)
{
	int				rc;
	enum daos_acl_principal_type	type;
	char				*name = NULL;

	D_DEBUG(DB_MGMT, "Deleting ACL entry for pool "DF_UUID"\n",
		DP_UUID(pool_uuid));

	rc = daos_acl_principal_from_str(principal, &type, &name);
	if (rc != 0)
		goto out;

	rc = ds_pool_svc_delete_acl(pool_uuid, svc_ranks, type, name);
	if (rc != 0)
		goto out_name;

	rc = get_access_props(pool_uuid, svc_ranks, result);
	if (rc != 0)
		goto out_name;

out_name:
	D_FREE(name);
out:
	return rc;
}

int
ds_mgmt_pool_set_prop(uuid_t pool_uuid, d_rank_list_t *svc_ranks,
		      daos_prop_t *prop, daos_prop_t **result)
{
	int              rc;
	size_t           i;
	daos_prop_t	*res_prop;

	if (prop == NULL || prop->dpp_entries == NULL || prop->dpp_nr < 1) {
		D_ERROR("invalid property\n");
		rc = -DER_INVAL;
		goto out;
	}

	D_DEBUG(DB_MGMT, "Setting property for pool "DF_UUID"\n",
		DP_UUID(pool_uuid));

	rc = ds_pool_svc_set_prop(pool_uuid, svc_ranks, prop);
	if (rc != 0)
		goto out;

	res_prop = daos_prop_alloc(prop->dpp_nr);
	for (i = 0; i < prop->dpp_nr; i++)
		res_prop->dpp_entries[i].dpe_type =
			prop->dpp_entries[i].dpe_type;

	rc = ds_pool_svc_get_prop(pool_uuid, svc_ranks, res_prop);
	if (rc != 0) {
		daos_prop_free(res_prop);
		goto out;
	}

	*result = res_prop;

out:
	return rc;
}<|MERGE_RESOLUTION|>--- conflicted
+++ resolved
@@ -380,17 +380,7 @@
 		doms[i] = 1;
 
 	rc = ds_pool_extend(pool_uuid, ntargets, tgt_uuids, rank_list,
-<<<<<<< HEAD
-			    ARRAY_SIZE(doms), doms, ranks);
-
-	d_rank_list_free(ranks);
-out_svc:
-	ds_mgmt_svc_put_leader(svc);
-out_uuids:
-	D_FREE(tgt_uuids);
-=======
 			    ARRAY_SIZE(doms), doms, svc_ranks);
->>>>>>> dac28aed
 
 out:
 	if (unique_add_ranks != NULL)
