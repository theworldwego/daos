/*
 * (C) Copyright 2019 Intel Corporation.
 *
 * Licensed under the Apache License, Version 2.0 (the "License");
 * you may not use this file except in compliance with the License.
 * You may obtain a copy of the License at
 *
 *    http://www.apache.org/licenses/LICENSE-2.0
 *
 * Unless required by applicable law or agreed to in writing, software
 * distributed under the License is distributed on an "AS IS" BASIS,
 * WITHOUT WARRANTIES OR CONDITIONS OF ANY KIND, either express or implied.
 * See the License for the specific language governing permissions and
 * limitations under the License.
 *
 * GOVERNMENT LICENSE RIGHTS-OPEN SOURCE SOFTWARE
 * The Government's rights to use, modify, reproduce, release, perform, display,
 * or disclose this software are subject to the terms of the Apache License as
 * provided in Contract No. 8F-30005.
 * Any reproduction of computer software, computer software documentation, or
 * portions thereof marked with this legend must also reproduce the markings.
 */

/**
 * Unit tests for the Management dRPC handlers
 */

#include <stdarg.h>
#include <stdlib.h>
#include <setjmp.h>
#include <cmocka.h>

#include <daos/drpc.h>
#include <daos_pool.h>
#include <daos_security.h>
#include <uuid/uuid.h>
#include "../acl.pb-c.h"
#include "../pool.pb-c.h"
#include "../cont.pb-c.h"
#include "../srv.pb-c.h"
#include "../drpc_internal.h"
#include "mocks.h"

#define TEST_UUID	"12345678-1234-1234-1234-123456789abc"
#define TEST_OWNER	"test_root@"
#define TEST_GROUP	"test_admins@"
#define TEST_ACES_NR	(3)
#ifndef UUID_STR_LEN
#define UUID_STR_LEN	37
#endif

static uint32_t	TEST_IDXS[] = {0, 1, 2};
static uint32_t	TEST_RANKS[] = {0, 1, 2};
static const char	*TEST_ACES[] = {"A::OWNER@:rw",
					"A::niceuser@:rw",
					"A:G:GROUP@:r"};

static Drpc__Call *
new_drpc_call_with_bad_body(void)
{
	Drpc__Call	*call;
	uint8_t		*bad_bytes;
	size_t		bad_bytes_len = 16; /* arbitrary */
	size_t		i;

	D_ALLOC(call, sizeof(Drpc__Call));
	assert_non_null(call);
	drpc__call__init(call);

	D_ALLOC_ARRAY(bad_bytes, bad_bytes_len);
	assert_non_null(bad_bytes);

	/* Fill out with junk that won't translate to a PB struct */
	for (i = 0; i < bad_bytes_len; i++)
		bad_bytes[i] = i;

	call->body.data = bad_bytes;
	call->body.len = bad_bytes_len;

	return call;
}

static void
expect_failure_for_bad_call_payload(drpc_handler_t func)
{
	Drpc__Call	*call;
	Drpc__Response	resp = DRPC__RESPONSE__INIT;

	call = new_drpc_call_with_bad_body();

	func(call, &resp);

	assert_int_equal(resp.status, DRPC__STATUS__FAILED_UNMARSHAL_PAYLOAD);
	assert_null(resp.body.data);
	assert_int_equal(resp.body.len, 0);

	drpc_call_free(call);
}

static void
test_mgmt_drpc_handlers_bad_call_payload(void **state)
{
	/*
	 * Any dRPC call that accepts an input payload should be added here
	 * to test for proper handling of garbage in the payload
	 */
	expect_failure_for_bad_call_payload(ds_mgmt_drpc_prep_shutdown);
	expect_failure_for_bad_call_payload(ds_mgmt_drpc_ping_rank);
	expect_failure_for_bad_call_payload(ds_mgmt_drpc_set_rank);
	expect_failure_for_bad_call_payload(ds_mgmt_drpc_create_mgmt_svc);
	expect_failure_for_bad_call_payload(ds_mgmt_drpc_get_attach_info);
	expect_failure_for_bad_call_payload(ds_mgmt_drpc_join);
	expect_failure_for_bad_call_payload(ds_mgmt_drpc_pool_create);
	expect_failure_for_bad_call_payload(ds_mgmt_drpc_pool_extend);
	expect_failure_for_bad_call_payload(ds_mgmt_drpc_pool_reintegrate);
	expect_failure_for_bad_call_payload(ds_mgmt_drpc_pool_destroy);
	expect_failure_for_bad_call_payload(ds_mgmt_drpc_pool_evict);
	expect_failure_for_bad_call_payload(ds_mgmt_drpc_pool_exclude);
	expect_failure_for_bad_call_payload(ds_mgmt_drpc_pool_get_acl);
	expect_failure_for_bad_call_payload(ds_mgmt_drpc_pool_overwrite_acl);
	expect_failure_for_bad_call_payload(ds_mgmt_drpc_pool_update_acl);
	expect_failure_for_bad_call_payload(ds_mgmt_drpc_pool_delete_acl);
	expect_failure_for_bad_call_payload(ds_mgmt_drpc_pool_query);
	expect_failure_for_bad_call_payload(ds_mgmt_drpc_smd_list_devs);
	expect_failure_for_bad_call_payload(ds_mgmt_drpc_smd_list_pools);
	expect_failure_for_bad_call_payload(ds_mgmt_drpc_bio_health_query);
	expect_failure_for_bad_call_payload(ds_mgmt_drpc_list_pools);
	expect_failure_for_bad_call_payload(ds_mgmt_drpc_pool_list_cont);
	expect_failure_for_bad_call_payload(ds_mgmt_drpc_pool_set_prop);
	expect_failure_for_bad_call_payload(ds_mgmt_drpc_cont_set_owner);
}

static daos_prop_t *
new_access_prop(struct daos_acl *acl, const char *owner, const char *group)
{
	daos_prop_t		*prop;
	struct daos_prop_entry	*entry = NULL;
	size_t			num_entries = 0;

	if (acl != NULL)
		num_entries++;

	if (owner != NULL)
		num_entries++;

	if (group != NULL)
		num_entries++;

	if (num_entries == 0)
		return NULL;

	prop = daos_prop_alloc(num_entries);
	entry = &(prop->dpp_entries[0]);

	if (acl != NULL) {
		entry->dpe_type = DAOS_PROP_PO_ACL;
		entry->dpe_val_ptr = daos_acl_dup(acl);
		entry++;
	}

	if (owner != NULL) {
		entry->dpe_type = DAOS_PROP_PO_OWNER;
		D_STRNDUP(entry->dpe_str, owner, DAOS_ACL_MAX_PRINCIPAL_LEN);
		entry++;
	}

	if (group != NULL) {
		entry->dpe_type = DAOS_PROP_PO_OWNER_GROUP;
		D_STRNDUP(entry->dpe_str, group, DAOS_ACL_MAX_PRINCIPAL_LEN);
		entry++;
	}

	return prop;
}

static struct daos_acl *
get_valid_acl(void)
{
	struct daos_acl	*acl = NULL;

	assert_int_equal(daos_acl_from_strs(TEST_ACES, TEST_ACES_NR, &acl), 0);

	return acl;
}

static daos_prop_t *
default_access_prop(void)
{
	daos_prop_t	*prop;
	struct daos_acl	*acl;

	acl = get_valid_acl();
	prop = new_access_prop(acl, TEST_OWNER, TEST_GROUP);
	daos_acl_free(acl);
	return prop;
}

/*
 * dRPC setup/teardown for ACL related tests
 */

static int
drpc_pool_acl_setup(void **state)
{
	mock_ds_mgmt_pool_get_acl_setup();
	mock_ds_mgmt_pool_overwrite_acl_setup();
	mock_ds_mgmt_pool_update_acl_setup();
	mock_ds_mgmt_pool_delete_acl_setup();

	return 0;
}

static int
drpc_pool_acl_teardown(void **state)
{
	mock_ds_mgmt_pool_get_acl_teardown();
	mock_ds_mgmt_pool_overwrite_acl_teardown();
	mock_ds_mgmt_pool_update_acl_teardown();
	mock_ds_mgmt_pool_delete_acl_teardown();

	return 0;
}

/*
 * dRPC Get ACL tests
 */

static void
pack_get_acl_req(Drpc__Call *call, Mgmt__GetACLReq *req)
{
	size_t	len;
	uint8_t	*body;

	len = mgmt__get_aclreq__get_packed_size(req);
	D_ALLOC(body, len);
	assert_non_null(body);

	mgmt__get_aclreq__pack(req, body);

	call->body.data = body;
	call->body.len = len;
}

static void
setup_get_acl_drpc_call(Drpc__Call *call, char *uuid)
{
	Mgmt__GetACLReq acl_req = MGMT__GET_ACLREQ__INIT;

	acl_req.uuid = uuid;
	pack_get_acl_req(call, &acl_req);
}

static void
expect_drpc_acl_resp_with_error(Drpc__Response *resp, int expected_err)
{
	Mgmt__ACLResp *acl_resp = NULL;

	assert_int_equal(resp->status, DRPC__STATUS__SUCCESS);
	assert_non_null(resp->body.data);

	acl_resp = mgmt__aclresp__unpack(NULL, resp->body.len,
					 resp->body.data);
	assert_non_null(acl_resp);
	assert_int_equal(acl_resp->status, expected_err);
	assert_int_equal(acl_resp->n_acl, 0);

	mgmt__aclresp__free_unpacked(acl_resp, NULL);
}

static void
test_drpc_pool_get_acl_bad_uuid(void **state)
{
	Drpc__Call	call = DRPC__CALL__INIT;
	Drpc__Response	resp = DRPC__RESPONSE__INIT;

	setup_get_acl_drpc_call(&call, "Not a UUID at all");

	ds_mgmt_drpc_pool_get_acl(&call, &resp);

	expect_drpc_acl_resp_with_error(&resp, -DER_INVAL);

	D_FREE(call.body.data);
	D_FREE(resp.body.data);
}

static void
test_drpc_pool_get_acl_mgmt_svc_fails(void **state)
{
	Drpc__Call	call = DRPC__CALL__INIT;
	Drpc__Response	resp = DRPC__RESPONSE__INIT;

	setup_get_acl_drpc_call(&call, TEST_UUID);
	ds_mgmt_pool_get_acl_return = -DER_UNKNOWN;

	ds_mgmt_drpc_pool_get_acl(&call, &resp);

	expect_drpc_acl_resp_with_error(&resp, ds_mgmt_pool_get_acl_return);

	D_FREE(call.body.data);
	D_FREE(resp.body.data);
}

static void
test_drpc_pool_get_acl_cant_translate_acl(void **state)
{
	Drpc__Call	call = DRPC__CALL__INIT;
	Drpc__Response	resp = DRPC__RESPONSE__INIT;
	struct daos_acl	*acl;
	struct daos_ace	*ace;

	setup_get_acl_drpc_call(&call, TEST_UUID);

	/* Mangle an ACE so it can't be translated to a string */
	acl = get_valid_acl();
	ace = daos_acl_get_next_ace(acl, NULL);
	ace->dae_access_types = 0xff; /* invalid bits */

	ds_mgmt_pool_get_acl_return_acl = new_access_prop(acl, TEST_OWNER,
							  TEST_GROUP);

	ds_mgmt_drpc_pool_get_acl(&call, &resp);

	expect_drpc_acl_resp_with_error(&resp, -DER_INVAL);

	daos_acl_free(acl);
	D_FREE(call.body.data);
	D_FREE(resp.body.data);
}

static void
expect_drpc_acl_resp_success(Drpc__Response *resp, const char **expected_acl,
			     size_t expected_acl_nr)
{
	Mgmt__ACLResp	*acl_resp = NULL;
	size_t		i;

	assert_int_equal(resp->status, DRPC__STATUS__SUCCESS);
	assert_non_null(resp->body.data);

	acl_resp = mgmt__aclresp__unpack(NULL, resp->body.len,
					 resp->body.data);
	assert_non_null(acl_resp);
	assert_int_equal(acl_resp->status, 0);
	assert_int_equal(acl_resp->n_acl, expected_acl_nr);

	for (i = 0; i < expected_acl_nr; i++) {
		assert_string_equal(acl_resp->acl[i], expected_acl[i]);
	}

	mgmt__aclresp__free_unpacked(acl_resp, NULL);
}

static void
test_drpc_pool_get_acl_success(void **state)
{
	Drpc__Call	call = DRPC__CALL__INIT;
	Drpc__Response	resp = DRPC__RESPONSE__INIT;

	setup_get_acl_drpc_call(&call, TEST_UUID);
	ds_mgmt_pool_get_acl_return_acl = default_access_prop();

	ds_mgmt_drpc_pool_get_acl(&call, &resp);

	expect_drpc_acl_resp_success(&resp, TEST_ACES, TEST_ACES_NR);

	D_FREE(call.body.data);
	D_FREE(resp.body.data);
}

/*
 * dRPC overwrite ACL tests
 */

static void
pack_modify_acl_req(Drpc__Call *call, Mgmt__ModifyACLReq *req)
{
	size_t	len;
	uint8_t	*body;

	len = mgmt__modify_aclreq__get_packed_size(req);
	D_ALLOC(body, len);
	assert_non_null(body);

	mgmt__modify_aclreq__pack(req, body);

	call->body.data = body;
	call->body.len = len;
}

static void
setup_modify_acl_drpc_call(Drpc__Call *call, char *uuid, const char **acl,
			      size_t acl_nr)
{
	Mgmt__ModifyACLReq req = MGMT__MODIFY_ACLREQ__INIT;

	req.uuid = uuid;
	req.acl = (char **)acl;
	req.n_acl = acl_nr;

	pack_modify_acl_req(call, &req);
}

static void
test_drpc_pool_overwrite_acl_bad_uuid(void **state)
{
	Drpc__Call	call = DRPC__CALL__INIT;
	Drpc__Response	resp = DRPC__RESPONSE__INIT;

	setup_modify_acl_drpc_call(&call, "invalid UUID", TEST_ACES,
				   TEST_ACES_NR);

	ds_mgmt_drpc_pool_overwrite_acl(&call, &resp);

	expect_drpc_acl_resp_with_error(&resp, -DER_INVAL);

	D_FREE(call.body.data);
	D_FREE(resp.body.data);
}

static void
test_drpc_pool_overwrite_acl_bad_acl(void **state)
{
	Drpc__Call		call = DRPC__CALL__INIT;
	Drpc__Response		resp = DRPC__RESPONSE__INIT;
	size_t			bad_nr = 2;
	static const char	*bad_aces[] = {"A::OWNER@:rw", "invalid"};

	setup_modify_acl_drpc_call(&call, TEST_UUID, bad_aces,
				   bad_nr);

	ds_mgmt_drpc_pool_overwrite_acl(&call, &resp);

	expect_drpc_acl_resp_with_error(&resp, -DER_INVAL);

	D_FREE(call.body.data);
	D_FREE(resp.body.data);
}

static void
test_drpc_pool_overwrite_acl_mgmt_svc_fails(void **state)
{
	Drpc__Call	call = DRPC__CALL__INIT;
	Drpc__Response	resp = DRPC__RESPONSE__INIT;

	setup_modify_acl_drpc_call(&call, TEST_UUID, TEST_ACES, TEST_ACES_NR);
	ds_mgmt_pool_overwrite_acl_return = -DER_UNKNOWN;

	ds_mgmt_drpc_pool_overwrite_acl(&call, &resp);

	expect_drpc_acl_resp_with_error(&resp,
					ds_mgmt_pool_overwrite_acl_return);

	D_FREE(call.body.data);
	D_FREE(resp.body.data);
}

static void
test_drpc_pool_overwrite_acl_success(void **state)
{
	Drpc__Call	call = DRPC__CALL__INIT;
	Drpc__Response	resp = DRPC__RESPONSE__INIT;

	setup_modify_acl_drpc_call(&call, TEST_UUID, TEST_ACES, TEST_ACES_NR);

	/*
	 * Set up the mgmt svc overwrite function to return the same ACEs
	 * we passed in as its result.
	 */
	ds_mgmt_pool_overwrite_acl_result = default_access_prop();

	ds_mgmt_drpc_pool_overwrite_acl(&call, &resp);

	expect_drpc_acl_resp_success(&resp, TEST_ACES, TEST_ACES_NR);

	D_FREE(call.body.data);
	D_FREE(resp.body.data);
}

/*
 * dRPC Update ACL tests
 */

static void
test_drpc_pool_update_acl_bad_uuid(void **state)
{
	Drpc__Call	call = DRPC__CALL__INIT;
	Drpc__Response	resp = DRPC__RESPONSE__INIT;

	setup_modify_acl_drpc_call(&call, "invalid UUID", TEST_ACES,
				   TEST_ACES_NR);

	ds_mgmt_drpc_pool_update_acl(&call, &resp);

	expect_drpc_acl_resp_with_error(&resp, -DER_INVAL);

	D_FREE(call.body.data);
	D_FREE(resp.body.data);
}

static void
test_drpc_pool_update_acl_bad_acl(void **state)
{
	Drpc__Call		call = DRPC__CALL__INIT;
	Drpc__Response		resp = DRPC__RESPONSE__INIT;
	size_t			bad_nr = 2;
	static const char	*bad_aces[] = {"A::OWNER@:rw", "invalid"};

	setup_modify_acl_drpc_call(&call, TEST_UUID, bad_aces,
				   bad_nr);

	ds_mgmt_drpc_pool_update_acl(&call, &resp);

	expect_drpc_acl_resp_with_error(&resp, -DER_INVAL);

	D_FREE(call.body.data);
	D_FREE(resp.body.data);
}

static void
test_drpc_pool_update_acl_mgmt_svc_fails(void **state)
{
	Drpc__Call	call = DRPC__CALL__INIT;
	Drpc__Response	resp = DRPC__RESPONSE__INIT;

	setup_modify_acl_drpc_call(&call, TEST_UUID, TEST_ACES, TEST_ACES_NR);
	ds_mgmt_pool_update_acl_return = -DER_UNKNOWN;

	ds_mgmt_drpc_pool_update_acl(&call, &resp);

	expect_drpc_acl_resp_with_error(&resp, ds_mgmt_pool_update_acl_return);

	D_FREE(call.body.data);
	D_FREE(resp.body.data);
}

static void
test_drpc_pool_update_acl_success(void **state)
{
	Drpc__Call	call = DRPC__CALL__INIT;
	Drpc__Response	resp = DRPC__RESPONSE__INIT;

	setup_modify_acl_drpc_call(&call, TEST_UUID, TEST_ACES, TEST_ACES_NR);

	/*
	 * Set up the mgmt svc update function to return the same ACEs
	 * we passed in as its result. Arbitrary.
	 */
	ds_mgmt_pool_update_acl_result = default_access_prop();

	ds_mgmt_drpc_pool_update_acl(&call, &resp);

	expect_drpc_acl_resp_success(&resp, TEST_ACES, TEST_ACES_NR);

	D_FREE(call.body.data);
	D_FREE(resp.body.data);
}

/*
 * dRPC Delete ACL tests
 */

static void
pack_delete_acl_req(Drpc__Call *call, Mgmt__DeleteACLReq *req)
{
	size_t	len;
	uint8_t	*body;

	len = mgmt__delete_aclreq__get_packed_size(req);
	D_ALLOC(body, len);
	assert_non_null(body);

	mgmt__delete_aclreq__pack(req, body);

	call->body.data = body;
	call->body.len = len;
}

static void
setup_delete_acl_drpc_call(Drpc__Call *call, char *uuid, char *principal)
{
	Mgmt__DeleteACLReq req = MGMT__DELETE_ACLREQ__INIT;

	req.uuid = uuid;
	req.principal = principal;

	pack_delete_acl_req(call, &req);
}

static void
test_drpc_pool_delete_acl_bad_uuid(void **state)
{
	Drpc__Call	call = DRPC__CALL__INIT;
	Drpc__Response	resp = DRPC__RESPONSE__INIT;

	setup_delete_acl_drpc_call(&call, "invalid UUID", "OWNER@");

	ds_mgmt_drpc_pool_delete_acl(&call, &resp);

	expect_drpc_acl_resp_with_error(&resp, -DER_INVAL);

	D_FREE(call.body.data);
	D_FREE(resp.body.data);
}

static void
test_drpc_pool_delete_acl_mgmt_svc_fails(void **state)
{
	Drpc__Call	call = DRPC__CALL__INIT;
	Drpc__Response	resp = DRPC__RESPONSE__INIT;

	setup_delete_acl_drpc_call(&call, TEST_UUID, "OWNER@");
	ds_mgmt_pool_delete_acl_return = -DER_UNKNOWN;

	ds_mgmt_drpc_pool_delete_acl(&call, &resp);

	expect_drpc_acl_resp_with_error(&resp, ds_mgmt_pool_delete_acl_return);

	D_FREE(call.body.data);
	D_FREE(resp.body.data);
}

static void
test_drpc_pool_delete_acl_success(void **state)
{
	Drpc__Call	call = DRPC__CALL__INIT;
	Drpc__Response	resp = DRPC__RESPONSE__INIT;

	setup_delete_acl_drpc_call(&call, TEST_UUID, "OWNER@");

	ds_mgmt_pool_delete_acl_result = default_access_prop();

	ds_mgmt_drpc_pool_delete_acl(&call, &resp);

	expect_drpc_acl_resp_success(&resp, TEST_ACES, TEST_ACES_NR);

	D_FREE(call.body.data);
	D_FREE(resp.body.data);
}

/*
 * dRPC List Pools setup/teardown
 */

static int
drpc_list_pools_setup(void **state)
{
	mock_ds_mgmt_list_pools_setup();

	return 0;
}

static int
drpc_list_pools_teardown(void **state)
{
	mock_ds_mgmt_list_pools_teardown();

	return 0;
}

/*
 * dRPC List Pools tests
 */

static void
setup_list_pools_drpc_call(Drpc__Call *call, char *sys_name)
{
	Mgmt__ListPoolsReq	req = MGMT__LIST_POOLS_REQ__INIT;
	size_t			len;
	uint8_t			*body;

	req.sys = sys_name;

	len = mgmt__list_pools_req__get_packed_size(&req);
	D_ALLOC(body, len);
	assert_non_null(body);

	mgmt__list_pools_req__pack(&req, body);

	call->body.data = body;
	call->body.len = len;
}

static void
expect_drpc_list_pools_resp_with_error(Drpc__Response *resp, int expected_err)
{
	Mgmt__ListPoolsResp *pool_resp = NULL;

	assert_int_equal(resp->status, DRPC__STATUS__SUCCESS);
	assert_non_null(resp->body.data);

	pool_resp = mgmt__list_pools_resp__unpack(NULL, resp->body.len,
						 resp->body.data);
	assert_non_null(pool_resp);
	assert_int_equal(pool_resp->status, expected_err);
	assert_int_equal(pool_resp->n_pools, 0);

	mgmt__list_pools_resp__free_unpacked(pool_resp, NULL);
}

static void
test_drpc_list_pools_mgmt_svc_fails(void **state)
{
	Drpc__Call	call = DRPC__CALL__INIT;
	Drpc__Response	resp = DRPC__RESPONSE__INIT;

	setup_list_pools_drpc_call(&call, "DaosSys");

	ds_mgmt_list_pools_return = -DER_UNKNOWN;

	ds_mgmt_drpc_list_pools(&call, &resp);

	expect_drpc_list_pools_resp_with_error(&resp,
					       ds_mgmt_list_pools_return);

	D_FREE(call.body.data);
	D_FREE(resp.body.data);
}

static void
test_drpc_list_pools_svc_results_invalid(void **state)
{
	Drpc__Call	call = DRPC__CALL__INIT;
	Drpc__Response	resp = DRPC__RESPONSE__INIT;

	setup_list_pools_drpc_call(&call, "DaosSys");

	/* has length but pools is null - something weird happened */
	ds_mgmt_list_pools_len_out = 2;

	ds_mgmt_drpc_list_pools(&call, &resp);

	expect_drpc_list_pools_resp_with_error(&resp, -DER_UNKNOWN);

	D_FREE(call.body.data);
	D_FREE(resp.body.data);
}

static void
expect_drpc_list_pools_resp_with_pools(Drpc__Response *resp,
				       struct mgmt_list_pools_one *exp_pools,
				       size_t exp_pools_len)
{
	Mgmt__ListPoolsResp	*pool_resp = NULL;
	size_t			i, j;

	assert_int_equal(resp->status, DRPC__STATUS__SUCCESS);
	assert_non_null(resp->body.data);

	pool_resp = mgmt__list_pools_resp__unpack(NULL, resp->body.len,
						 resp->body.data);
	assert_non_null(pool_resp);
	assert_int_equal(pool_resp->status, 0);
	assert_int_equal(pool_resp->n_pools, exp_pools_len);

	for (i = 0; i < exp_pools_len; i++) {
		char	exp_uuid[UUID_STR_LEN];

		uuid_unparse(exp_pools[i].lp_puuid, exp_uuid);
		assert_string_equal(pool_resp->pools[i]->uuid, exp_uuid);

		assert_int_equal(pool_resp->pools[i]->n_svcreps,
				 exp_pools[i].lp_svc->rl_nr);
		for (j = 0; j < exp_pools[i].lp_svc->rl_nr; j++)
			assert_int_equal(pool_resp->pools[i]->svcreps[j],
					 exp_pools[i].lp_svc->rl_ranks[j]);
	}

	mgmt__list_pools_resp__free_unpacked(pool_resp, NULL);
}

static void
test_drpc_list_pools_success_no_pools(void **state)
{
	Drpc__Call	call = DRPC__CALL__INIT;
	Drpc__Response	resp = DRPC__RESPONSE__INIT;
	char		*exp_sys_name = "daos_sys";

	setup_list_pools_drpc_call(&call, exp_sys_name);

	ds_mgmt_drpc_list_pools(&call, &resp);

	expect_drpc_list_pools_resp_with_pools(&resp, NULL, 0);

	/* Check mgmt svc inputs */
	assert_string_equal(ds_mgmt_list_pools_group, exp_sys_name);
	assert_null(ds_mgmt_list_pools_npools_ptr); /* want all pools */
	assert_non_null(ds_mgmt_list_pools_poolsp_ptr);
	assert_non_null(ds_mgmt_list_pools_len_ptr);

	D_FREE(call.body.data);
	D_FREE(resp.body.data);
}

static void
test_drpc_list_pools_success_with_pools(void **state)
{
	Drpc__Call	call = DRPC__CALL__INIT;
	Drpc__Response	resp = DRPC__RESPONSE__INIT;

	setup_list_pools_drpc_call(&call, "DaosSys");
	mock_ds_mgmt_list_pools_gen_pools(5);

	/* Add a couple additional ranks to some pools */
	d_rank_list_append(ds_mgmt_list_pools_poolsp_out[0].lp_svc, 3);
	d_rank_list_append(ds_mgmt_list_pools_poolsp_out[2].lp_svc, 6);
	d_rank_list_append(ds_mgmt_list_pools_poolsp_out[2].lp_svc, 7);

	ds_mgmt_drpc_list_pools(&call, &resp);

	expect_drpc_list_pools_resp_with_pools(&resp,
					       ds_mgmt_list_pools_poolsp_out,
					       ds_mgmt_list_pools_len_out);

	D_FREE(call.body.data);
	D_FREE(resp.body.data);
}

/*
 * dRPC List Containers setup/teardown
 */

static int
drpc_list_cont_setup(void **state)
{
	mock_ds_mgmt_pool_list_cont_setup();

	return 0;
}

static int
drpc_list_cont_teardown(void **state)
{
	mock_ds_mgmt_pool_list_cont_teardown();

	return 0;
}

/*
 * dRPC List Containers tests
 */
static void
pack_list_cont_req(Drpc__Call *call, Mgmt__ListContReq *req)
{
	size_t	len;
	uint8_t	*body;

	len = mgmt__list_cont_req__get_packed_size(req);
	D_ALLOC(body, len);
	assert_non_null(body);

	mgmt__list_cont_req__pack(req, body);

	call->body.data = body;
	call->body.len = len;
}

static void
setup_list_cont_drpc_call(Drpc__Call *call, char *uuid)
{
	Mgmt__ListContReq lc_req = MGMT__LIST_CONT_REQ__INIT;

	lc_req.uuid = uuid;
	pack_list_cont_req(call, &lc_req);
}

static void
expect_drpc_list_cont_resp_with_error(Drpc__Response *resp,
				      int expected_err)
{
	Mgmt__ListContResp *lc_resp = NULL;

	assert_int_equal(resp->status, DRPC__STATUS__SUCCESS);
	assert_non_null(resp->body.data);

	lc_resp = mgmt__list_cont_resp__unpack(NULL, resp->body.len,
					      resp->body.data);
	assert_non_null(lc_resp);

	assert_int_equal(lc_resp->status, expected_err);

	mgmt__list_cont_resp__free_unpacked(lc_resp, NULL);
}

static void
expect_drpc_list_cont_resp_with_containers(Drpc__Response *resp,
					   struct daos_pool_cont_info *exp_cont,
					   uint64_t exp_cont_len)
{
	Mgmt__ListContResp	*cont_resp = NULL;
	size_t			 i;

	assert_int_equal(resp->status, DRPC__STATUS__SUCCESS);
	assert_non_null(resp->body.data);

	cont_resp = mgmt__list_cont_resp__unpack(NULL, resp->body.len,
						 resp->body.data);
	assert_non_null(cont_resp);
	assert_int_equal(cont_resp->status, 0);

	/* number of containers in response list == expected value. */
	assert_int_equal(cont_resp->n_containers, exp_cont_len);

	for (i = 0; i < exp_cont_len; i++) {
		char exp_uuid[DAOS_UUID_STR_SIZE];

		uuid_unparse(exp_cont[i].pci_uuid, exp_uuid);
		assert_string_equal(cont_resp->containers[i]->uuid, exp_uuid);
	}
}

static void
test_drpc_pool_list_cont_bad_uuid(void **state)
{
	Drpc__Call	call = DRPC__CALL__INIT;
	Drpc__Response	resp = DRPC__RESPONSE__INIT;

	setup_list_cont_drpc_call(&call, "invalid UUID");

	ds_mgmt_drpc_pool_list_cont(&call, &resp);

	expect_drpc_list_cont_resp_with_error(&resp, -DER_INVAL);

	D_FREE(call.body.data);
	D_FREE(resp.body.data);
}

static void
test_drpc_pool_list_cont_mgmt_svc_fails(void **state)
{
	Drpc__Call	 call = DRPC__CALL__INIT;
	Drpc__Response	 resp = DRPC__RESPONSE__INIT;

	setup_list_cont_drpc_call(&call, TEST_UUID);
	ds_mgmt_pool_list_cont_return = -DER_UNKNOWN;

	ds_mgmt_drpc_pool_list_cont(&call, &resp);

	expect_drpc_list_cont_resp_with_error(&resp,
					      ds_mgmt_pool_list_cont_return);

	D_FREE(call.body.data);
	D_FREE(resp.body.data);
}

static void
test_drpc_pool_list_cont_no_containers(void **state)
{
	Drpc__Call	 call = DRPC__CALL__INIT;
	Drpc__Response	 resp = DRPC__RESPONSE__INIT;

	setup_list_cont_drpc_call(&call, TEST_UUID);

	ds_mgmt_drpc_pool_list_cont(&call, &resp);

	expect_drpc_list_cont_resp_with_containers(&resp, NULL, 0);

	D_FREE(call.body.data);
	D_FREE(resp.body.data);
}

static void
test_drpc_pool_list_cont_with_containers(void **state)
{
	Drpc__Call	call = DRPC__CALL__INIT;
	Drpc__Response	resp = DRPC__RESPONSE__INIT;
	const size_t	ncont = 64;

	setup_list_cont_drpc_call(&call, TEST_UUID);
	mock_ds_mgmt_list_cont_gen_cont(ncont);

	ds_mgmt_drpc_pool_list_cont(&call, &resp);

	expect_drpc_list_cont_resp_with_containers(&resp,
						   ds_mgmt_pool_list_cont_out,
						   ncont);

	D_FREE(call.body.data);
	D_FREE(resp.body.data);
}

/*
 * dRPC Pool SetProp setup/teardown
 */

static int
drpc_pool_set_prop_setup(void **state)
{
	mock_ds_mgmt_pool_set_prop_setup();

	return 0;
}

static int
drpc_pool_set_prop_teardown(void **state)
{
	mock_ds_mgmt_pool_set_prop_teardown();

	return 0;
}

/*
 * dRPC Pool SetProp tests
 */

static void
setup_pool_set_prop_drpc_call(Drpc__Call *call, Mgmt__PoolSetPropReq *req)
{
	size_t			len;
	uint8_t			*body;

	len = mgmt__pool_set_prop_req__get_packed_size(req);
	D_ALLOC(body, len);
	assert_non_null(body);

	mgmt__pool_set_prop_req__pack(req, body);

	call->body.data = body;
	call->body.len = len;
}

static void
expect_drpc_pool_set_prop_resp_with_error(Drpc__Response *resp,
					int expected_err)
{
	Mgmt__PoolSetPropResp *set_prop_resp = NULL;

	assert_int_equal(resp->status, DRPC__STATUS__SUCCESS);
	assert_non_null(resp->body.data);

	set_prop_resp = mgmt__pool_set_prop_resp__unpack(NULL,
			resp->body.len, resp->body.data);
	assert_non_null(set_prop_resp);
	assert_int_equal(set_prop_resp->status, expected_err);

	mgmt__pool_set_prop_resp__free_unpacked(set_prop_resp, NULL);
}

static void
test_drpc_pool_set_prop_invalid_property_type(void **state)
{
	Drpc__Call		call = DRPC__CALL__INIT;
	Drpc__Response		resp = DRPC__RESPONSE__INIT;
	Mgmt__PoolSetPropReq	req = MGMT__POOL_SET_PROP_REQ__INIT;

	req.uuid = TEST_UUID;
	/* make the value valid to ensure we're testing the property */
	req.numval = 1;
	req.value_case = MGMT__POOL_SET_PROP_REQ__VALUE_NUMVAL;
	setup_pool_set_prop_drpc_call(&call, &req);

	ds_mgmt_drpc_pool_set_prop(&call, &resp);

	expect_drpc_pool_set_prop_resp_with_error(&resp, -DER_INVAL);

	D_FREE(call.body.data);
	D_FREE(resp.body.data);
}

static void
test_drpc_pool_set_prop_invalid_value_type(void **state)
{
	Drpc__Call		call = DRPC__CALL__INIT;
	Drpc__Response		resp = DRPC__RESPONSE__INIT;
	Mgmt__PoolSetPropReq	req = MGMT__POOL_SET_PROP_REQ__INIT;

	req.uuid = TEST_UUID;
	req.number = 1; /* doesn't matter */
	req.property_case = MGMT__POOL_SET_PROP_REQ__PROPERTY_NUMBER;
	setup_pool_set_prop_drpc_call(&call, &req);

	ds_mgmt_drpc_pool_set_prop(&call, &resp);

	expect_drpc_pool_set_prop_resp_with_error(&resp, -DER_INVAL);

	D_FREE(call.body.data);
	D_FREE(resp.body.data);
}

static void
test_drpc_pool_set_prop_bad_uuid(void **state)
{
	Drpc__Call		call = DRPC__CALL__INIT;
	Drpc__Response		resp = DRPC__RESPONSE__INIT;
	Mgmt__PoolSetPropReq	req = MGMT__POOL_SET_PROP_REQ__INIT;

	req.uuid = "wow this won't work";
	req.number = 1; /* doesn't matter */
	req.property_case = MGMT__POOL_SET_PROP_REQ__PROPERTY_NUMBER;
	setup_pool_set_prop_drpc_call(&call, &req);

	ds_mgmt_drpc_pool_set_prop(&call, &resp);

	expect_drpc_pool_set_prop_resp_with_error(&resp, -DER_INVAL);

	D_FREE(call.body.data);
	D_FREE(resp.body.data);
}

static void
expect_drpc_pool_set_prop_resp_success(Drpc__Response *resp,
				       int prop_number, int val_number)
{
	Mgmt__PoolSetPropResp	*setprop_resp = NULL;

	assert_int_equal(resp->status, DRPC__STATUS__SUCCESS);
	assert_non_null(resp->body.data);

	setprop_resp = mgmt__pool_set_prop_resp__unpack(NULL, resp->body.len,
					 resp->body.data);
	assert_non_null(setprop_resp);
	assert_int_equal(setprop_resp->status, 0);
	assert_int_equal(setprop_resp->number, prop_number);
	assert_int_equal(setprop_resp->numval, val_number);

	mgmt__pool_set_prop_resp__free_unpacked(setprop_resp, NULL);
}

static void
test_drpc_pool_set_prop_success(void **state)
{
	Drpc__Call		call = DRPC__CALL__INIT;
	Drpc__Response		resp = DRPC__RESPONSE__INIT;
	Mgmt__PoolSetPropReq	req = MGMT__POOL_SET_PROP_REQ__INIT;
	daos_prop_t		*exp_result;
	int			prop_number = DAOS_PROP_PO_MAX;
	int			val_number = 1;

	req.uuid = TEST_UUID;
	req.number = prop_number;
	req.property_case = MGMT__POOL_SET_PROP_REQ__PROPERTY_NUMBER;
	req.numval = val_number;
	req.value_case = MGMT__POOL_SET_PROP_REQ__VALUE_NUMVAL;
	setup_pool_set_prop_drpc_call(&call, &req);

	exp_result = daos_prop_alloc(1);
	exp_result->dpp_entries[0].dpe_type = prop_number;
	exp_result->dpp_entries[0].dpe_val = val_number;
	ds_mgmt_pool_set_prop_result = exp_result;

	ds_mgmt_drpc_pool_set_prop(&call, &resp);

	expect_drpc_pool_set_prop_resp_success(&resp, prop_number, val_number);

	D_FREE(call.body.data);
	D_FREE(resp.body.data);
}

/*
 * Pool query test setup
 */
static int
drpc_pool_query_setup(void **state)
{
	mock_ds_mgmt_pool_query_setup();
	return 0;
}

/*
 * dRPC pool query tests
 */
static void
pack_pool_query_req(Drpc__Call *call, Mgmt__PoolQueryReq *req)
{
	size_t	len;
	uint8_t	*body;

	len = mgmt__pool_query_req__get_packed_size(req);
	D_ALLOC(body, len);
	assert_non_null(body);

	mgmt__pool_query_req__pack(req, body);

	call->body.data = body;
	call->body.len = len;
}

static void
setup_pool_query_drpc_call(Drpc__Call *call, char *uuid)
{
	Mgmt__PoolQueryReq req = MGMT__POOL_QUERY_REQ__INIT;

	req.uuid = uuid;
	pack_pool_query_req(call, &req);
}

static void
expect_drpc_pool_query_resp_with_error(Drpc__Response *resp, int expected_err)
{
	Mgmt__PoolQueryResp *pq_resp = NULL;

	assert_int_equal(resp->status, DRPC__STATUS__SUCCESS);
	assert_non_null(resp->body.data);

	pq_resp = mgmt__pool_query_resp__unpack(NULL, resp->body.len,
						resp->body.data);
	assert_non_null(pq_resp);
	assert_int_equal(pq_resp->status, expected_err);

	mgmt__pool_query_resp__free_unpacked(pq_resp, NULL);
}

static void
test_drpc_pool_query_bad_uuid(void **state)
{
	Drpc__Call	call = DRPC__CALL__INIT;
	Drpc__Response	resp = DRPC__RESPONSE__INIT;

	setup_pool_query_drpc_call(&call, "BAD");

	ds_mgmt_drpc_pool_query(&call, &resp);

	expect_drpc_pool_query_resp_with_error(&resp, -DER_INVAL);

	D_FREE(call.body.data);
	D_FREE(resp.body.data);
}

static void
test_drpc_pool_query_mgmt_svc_fails(void **state)
{
	Drpc__Call	call = DRPC__CALL__INIT;
	Drpc__Response	resp = DRPC__RESPONSE__INIT;

	setup_pool_query_drpc_call(&call, TEST_UUID);
	ds_mgmt_pool_query_return = -DER_UNKNOWN;

	ds_mgmt_drpc_pool_query(&call, &resp);

	expect_drpc_pool_query_resp_with_error(&resp,
					       ds_mgmt_pool_query_return);

	D_FREE(call.body.data);
	D_FREE(resp.body.data);
}

static void
init_test_pool_info(daos_pool_info_t *pool_info)
{
	/* Set up pool info to be returned */
	uuid_parse(TEST_UUID, pool_info->pi_uuid);

	pool_info->pi_bits = DPI_ALL;

	/* Values are arbitrary, just want to see that they are copied over */
	pool_info->pi_ntargets = 100;
	pool_info->pi_ndisabled = 36;

	pool_info->pi_space.ps_ntargets = 51;

	pool_info->pi_space.ps_space.s_total[DAOS_MEDIA_SCM] = 1;
	pool_info->pi_space.ps_space.s_free[DAOS_MEDIA_SCM] = 2;
	pool_info->pi_space.ps_free_max[DAOS_MEDIA_SCM] = 3;
	pool_info->pi_space.ps_free_min[DAOS_MEDIA_SCM] = 4;
	pool_info->pi_space.ps_free_mean[DAOS_MEDIA_SCM] = 5;

	pool_info->pi_space.ps_space.s_total[DAOS_MEDIA_NVME] = 6;
	pool_info->pi_space.ps_space.s_free[DAOS_MEDIA_NVME] = 7;
	pool_info->pi_space.ps_free_max[DAOS_MEDIA_NVME] = 8;
	pool_info->pi_space.ps_free_min[DAOS_MEDIA_NVME] = 9;
	pool_info->pi_space.ps_free_mean[DAOS_MEDIA_NVME] = 10;
}

static void
init_test_rebuild_status(struct daos_rebuild_status *rebuild)
{
	rebuild->rs_obj_nr = 101;
	rebuild->rs_rec_nr = 102;
}

static void
expect_storage_usage(struct daos_pool_space *exp, int media_type,
		     Mgmt__StorageUsageStats *actual)
{
	assert_int_equal(actual->total,
			 exp->ps_space.s_total[media_type]);
	assert_int_equal(actual->free,
			 exp->ps_space.s_free[media_type]);
	assert_int_equal(actual->max,
			 exp->ps_free_max[media_type]);
	assert_int_equal(actual->min,
			 exp->ps_free_min[media_type]);
	assert_int_equal(actual->mean,
			 exp->ps_free_mean[media_type]);
}

static void
expect_rebuild_status(struct daos_rebuild_status *exp,
		      Mgmt__PoolRebuildStatus__State exp_state,
		      Mgmt__PoolRebuildStatus *actual)
{
	assert_int_equal(actual->status, exp->rs_errno);
	assert_int_equal(actual->objects, exp->rs_obj_nr);
	assert_int_equal(actual->records, exp->rs_rec_nr);
	assert_int_equal(actual->state, exp_state);
}

static void
expect_query_resp_with_info(daos_pool_info_t *exp_info,
			    Mgmt__PoolRebuildStatus__State exp_state,
			    Drpc__Response *resp)
{
	Mgmt__PoolQueryResp	*pq_resp = NULL;

	assert_int_equal(resp->status, DRPC__STATUS__SUCCESS);
	assert_non_null(resp->body.data);

	pq_resp = mgmt__pool_query_resp__unpack(NULL, resp->body.len,
						resp->body.data);
	assert_non_null(pq_resp);
	assert_int_equal(pq_resp->status, 0);
	assert_string_equal(pq_resp->uuid, TEST_UUID);
	assert_int_equal(pq_resp->totaltargets, exp_info->pi_ntargets);
	assert_int_equal(pq_resp->disabledtargets, exp_info->pi_ndisabled);
	assert_int_equal(pq_resp->activetargets,
			 exp_info->pi_space.ps_ntargets);

	assert_non_null(pq_resp->scm);
	expect_storage_usage(&exp_info->pi_space, DAOS_MEDIA_SCM, pq_resp->scm);

	assert_non_null(pq_resp->nvme);
	expect_storage_usage(&exp_info->pi_space, DAOS_MEDIA_NVME,
			     pq_resp->nvme);

	assert_non_null(pq_resp->rebuild);
	expect_rebuild_status(&exp_info->pi_rebuild_st, exp_state,
			      pq_resp->rebuild);

	mgmt__pool_query_resp__free_unpacked(pq_resp, NULL);
}

static void
test_drpc_pool_query_success(void **state)
{
	Drpc__Call		call = DRPC__CALL__INIT;
	Drpc__Response		resp = DRPC__RESPONSE__INIT;
	uuid_t			exp_uuid;
	daos_pool_info_t	exp_info = {0};

	init_test_pool_info(&exp_info);
	init_test_rebuild_status(&exp_info.pi_rebuild_st);
	ds_mgmt_pool_query_info_out = exp_info;

	setup_pool_query_drpc_call(&call, TEST_UUID);

	ds_mgmt_drpc_pool_query(&call, &resp);

	/* Make sure inputs to the mgmt svc were sane */
	uuid_parse(TEST_UUID, exp_uuid);
	assert_int_equal(uuid_compare(exp_uuid, ds_mgmt_pool_query_uuid), 0);
	assert_non_null(ds_mgmt_pool_query_info_ptr);
	assert_int_equal(ds_mgmt_pool_query_info_in.pi_bits, DPI_ALL);

	expect_query_resp_with_info(&exp_info,
				    MGMT__POOL_REBUILD_STATUS__STATE__IDLE,
				    &resp);

	D_FREE(call.body.data);
	D_FREE(resp.body.data);
}

static void
test_drpc_pool_query_success_rebuild_busy(void **state)
{
	Drpc__Call		call = DRPC__CALL__INIT;
	Drpc__Response		resp = DRPC__RESPONSE__INIT;
	daos_pool_info_t	exp_info = {0};

	init_test_pool_info(&exp_info);
	init_test_rebuild_status(&exp_info.pi_rebuild_st);
	exp_info.pi_rebuild_st.rs_version = 1;
	ds_mgmt_pool_query_info_out = exp_info;

	setup_pool_query_drpc_call(&call, TEST_UUID);

	ds_mgmt_drpc_pool_query(&call, &resp);

	expect_query_resp_with_info(&exp_info,
				    MGMT__POOL_REBUILD_STATUS__STATE__BUSY,
				    &resp);

	D_FREE(call.body.data);
	D_FREE(resp.body.data);
}

static void
test_drpc_pool_query_success_rebuild_done(void **state)
{
	Drpc__Call		call = DRPC__CALL__INIT;
	Drpc__Response		resp = DRPC__RESPONSE__INIT;
	daos_pool_info_t	exp_info = {0};

	init_test_pool_info(&exp_info);
	init_test_rebuild_status(&exp_info.pi_rebuild_st);
	exp_info.pi_rebuild_st.rs_version = 1;
	exp_info.pi_rebuild_st.rs_done = 1;
	ds_mgmt_pool_query_info_out = exp_info;

	setup_pool_query_drpc_call(&call, TEST_UUID);

	ds_mgmt_drpc_pool_query(&call, &resp);

	expect_query_resp_with_info(&exp_info,
				    MGMT__POOL_REBUILD_STATUS__STATE__DONE,
				    &resp);

	D_FREE(call.body.data);
	D_FREE(resp.body.data);
}

static void
test_drpc_pool_query_success_rebuild_err(void **state)
{
	Drpc__Call		call = DRPC__CALL__INIT;
	Drpc__Response		resp = DRPC__RESPONSE__INIT;
	daos_pool_info_t	exp_info = {0};

	init_test_pool_info(&exp_info);
	exp_info.pi_rebuild_st.rs_version = 1;
	exp_info.pi_rebuild_st.rs_errno = -DER_UNKNOWN;

	ds_mgmt_pool_query_info_out = exp_info;
	/*
	 * rebuild results returned to us shouldn't include the number of
	 * objects/records if there's an error.
	 */
	ds_mgmt_pool_query_info_out.pi_rebuild_st.rs_obj_nr = 42;
	ds_mgmt_pool_query_info_out.pi_rebuild_st.rs_rec_nr = 999;

	setup_pool_query_drpc_call(&call, TEST_UUID);

	ds_mgmt_drpc_pool_query(&call, &resp);

	expect_query_resp_with_info(&exp_info,
				    MGMT__POOL_REBUILD_STATUS__STATE__IDLE,
				    &resp);

	D_FREE(call.body.data);
	D_FREE(resp.body.data);
}

/*
 * dRPC pool create tests
 */
static void
expect_create_resp_with_error(Drpc__Response *resp, int exp_error)
{
	Mgmt__PoolCreateResp	*pc_resp = NULL;

	assert_int_equal(resp->status, DRPC__STATUS__SUCCESS);
	assert_non_null(resp->body.data);

	pc_resp = mgmt__pool_create_resp__unpack(NULL, resp->body.len,
						 resp->body.data);
	assert_non_null(pc_resp);
	assert_int_equal(pc_resp->status, exp_error);

	mgmt__pool_create_resp__free_unpacked(pc_resp, NULL);
}

static void
pack_pool_create_req(Mgmt__PoolCreateReq *req, Drpc__Call *call)
{
	size_t	len;
	uint8_t	*body;

	len = mgmt__pool_create_req__get_packed_size(req);
	D_ALLOC(body, len);
	assert_non_null(body);

	mgmt__pool_create_req__pack(req, body);

	call->body.data = body;
	call->body.len = len;
}

static void
test_drpc_pool_create_invalid_acl(void **state)
{
	Drpc__Call		call = DRPC__CALL__INIT;
	Drpc__Response		resp = DRPC__RESPONSE__INIT;
	Mgmt__PoolCreateReq	pc_req = MGMT__POOL_CREATE_REQ__INIT;
	size_t			num_acl = 2;
	size_t			i;
	char			**bad_acl;
	const char		*ace = "A::myuser@:rw"; /* to be duplicated */

	pc_req.uuid = TEST_UUID;

	/* Duplicate entries in the ACL should be invalid */
	D_ALLOC_ARRAY(bad_acl, num_acl);
	assert_non_null(bad_acl);
	for (i = 0; i < num_acl; i++) {
		D_STRNDUP(bad_acl[i], ace, DAOS_ACL_MAX_ACE_STR_LEN);
		assert_non_null(bad_acl[i]);
	}

	pc_req.n_acl = num_acl;
	pc_req.acl = bad_acl;

	pack_pool_create_req(&pc_req, &call);

	ds_mgmt_drpc_pool_create(&call, &resp);

	expect_create_resp_with_error(&resp, -DER_INVAL);

	/* clean up */
	for (i = 0; i < num_acl; i++) {
		D_FREE(bad_acl[i]);
	}
	D_FREE(bad_acl);
	D_FREE(call.body.data);
	D_FREE(resp.body.data);

}

/*
 * Pool exclude test setup
 */
static int
drpc_exclude_setup(void **state)
{
	mock_ds_mgmt_exclude_setup();
	return 0;
}

/*
 * dRPC pool exclude tests
 */
static void
pack_pool_exclude_req(Drpc__Call *call, Mgmt__PoolExcludeReq *req)
{
	size_t	len;
	uint8_t	*body;

	len = mgmt__pool_exclude_req__get_packed_size(req);
	D_ALLOC(body, len);
	assert_non_null(body);

	mgmt__pool_exclude_req__pack(req, body);

	call->body.data = body;
	call->body.len = len;
}

static void
setup_exclude_drpc_call(Drpc__Call *call, char *uuid, uint32_t rank)
{
	Mgmt__PoolExcludeReq req = MGMT__POOL_EXCLUDE_REQ__INIT;

	req.uuid = uuid;
	req.n_targetidx = 3;
	req.rank = rank;
	req.targetidx = TEST_IDXS;
	pack_pool_exclude_req(call, &req);
}

static void
expect_drpc_exclude_resp_with_error(Drpc__Response *resp, int exp_error)
{
	Mgmt__PoolExcludeResp	*pc_resp = NULL;

	assert_int_equal(resp->status, DRPC__STATUS__SUCCESS);
	assert_non_null(resp->body.data);

	pc_resp = mgmt__pool_exclude_resp__unpack(NULL, resp->body.len,
						  resp->body.data);
	assert_non_null(pc_resp);
	assert_int_equal(pc_resp->status, exp_error);

	mgmt__pool_exclude_resp__free_unpacked(pc_resp, NULL);
}

static void
test_drpc_exclude_bad_uuid(void **state)
{
	Drpc__Call	call = DRPC__CALL__INIT;
	Drpc__Response	resp = DRPC__RESPONSE__INIT;

	setup_exclude_drpc_call(&call, "BAD", 0);

	ds_mgmt_drpc_pool_exclude(&call, &resp);

	expect_drpc_exclude_resp_with_error(&resp, -DER_INVAL);

	D_FREE(call.body.data);
	D_FREE(resp.body.data);
}

static void
test_drpc_exclude_mgmt_svc_fails(void **state)
{
	Drpc__Call	call = DRPC__CALL__INIT;
	Drpc__Response	resp = DRPC__RESPONSE__INIT;

	setup_exclude_drpc_call(&call, TEST_UUID, 0);
	ds_mgmt_target_update_return = -DER_UNKNOWN;

	ds_mgmt_drpc_pool_exclude(&call, &resp);
	expect_drpc_exclude_resp_with_error(&resp,
					       ds_mgmt_target_update_return);

	D_FREE(call.body.data);
	D_FREE(resp.body.data);
}

static void
test_drpc_exclude_success(void **state)
{
	Drpc__Call	call = DRPC__CALL__INIT;
	Drpc__Response	resp = DRPC__RESPONSE__INIT;

	setup_exclude_drpc_call(&call, TEST_UUID, 0);
	ds_mgmt_drpc_pool_exclude(&call, &resp);

	expect_drpc_exclude_resp_with_error(&resp, 0);

	D_FREE(call.body.data);
	D_FREE(resp.body.data);
}

/*
 * dRPC pool extend test setup
 */
static int
drpc_pool_extend_setup(void **state)
{
	mock_ds_mgmt_pool_extend_setup();
	return 0;
}

/*
 * dRPC pool extend tests
 */
static void
pack_pool_extend_req(Drpc__Call *call, Mgmt__PoolExtendReq *req)
{
	size_t	len;
	uint8_t	*body;

	len = mgmt__pool_extend_req__get_packed_size(req);
	D_ALLOC(body, len);
	assert_non_null(body);

	mgmt__pool_extend_req__pack(req, body);

	call->body.data = body;
	call->body.len = len;
}

static void
setup_extend_drpc_call(Drpc__Call *call, char *uuid)
{
	Mgmt__PoolExtendReq req = MGMT__POOL_EXTEND_REQ__INIT;

	req.uuid = uuid;
	req.n_ranks = 3;
	req.scmbytes = 1000000000;
	req.ranks = TEST_RANKS;
<<<<<<< HEAD
	req.user = TEST_OWNER;
	req.usergroup = TEST_GROUP;
=======
>>>>>>> 961abe08
	pack_pool_extend_req(call, &req);
}

static void
expect_drpc_extend_resp_with_error(Drpc__Response *resp, int exp_error)
{
	Mgmt__PoolExtendResp	*pc_resp = NULL;

	assert_int_equal(resp->status, DRPC__STATUS__SUCCESS);
	assert_non_null(resp->body.data);

	pc_resp = mgmt__pool_extend_resp__unpack(NULL, resp->body.len,
						 resp->body.data);
	assert_non_null(pc_resp);
	assert_int_equal(pc_resp->status, exp_error);

	mgmt__pool_extend_resp__free_unpacked(pc_resp, NULL);
}

static void
test_drpc_extend_bad_uuid(void **state)
{
	Drpc__Call	call = DRPC__CALL__INIT;
	Drpc__Response	resp = DRPC__RESPONSE__INIT;

	setup_extend_drpc_call(&call, "BAD");

	ds_mgmt_drpc_pool_extend(&call, &resp);

	expect_drpc_extend_resp_with_error(&resp, -DER_INVAL);

	D_FREE(call.body.data);
	D_FREE(resp.body.data);
}

static void
test_drpc_extend_mgmt_svc_fails(void **state)
{
	Drpc__Call	call = DRPC__CALL__INIT;
	Drpc__Response	resp = DRPC__RESPONSE__INIT;

	setup_extend_drpc_call(&call, TEST_UUID);
	ds_mgmt_pool_extend_return = -DER_UNKNOWN;

	ds_mgmt_drpc_pool_extend(&call, &resp);
	expect_drpc_extend_resp_with_error(&resp, ds_mgmt_pool_extend_return);

	D_FREE(call.body.data);
	D_FREE(resp.body.data);
}

static void
test_drpc_extend_success(void **state)
{
	Drpc__Call	call = DRPC__CALL__INIT;
	Drpc__Response	resp = DRPC__RESPONSE__INIT;

	setup_extend_drpc_call(&call, TEST_UUID);
	ds_mgmt_drpc_pool_extend(&call, &resp);

	expect_drpc_extend_resp_with_error(&resp, 0);

	D_FREE(call.body.data);
	D_FREE(resp.body.data);
}

/*
 * dRPC pool reintegrate tests
 */
static void
pack_pool_reintegrate_req(Drpc__Call *call, Mgmt__PoolReintegrateReq *req)
{
	size_t	len;
	uint8_t	*body;

	len = mgmt__pool_reintegrate_req__get_packed_size(req);
	D_ALLOC(body, len);
	assert_non_null(body);

	mgmt__pool_reintegrate_req__pack(req, body);

	call->body.data = body;
	call->body.len = len;
}

static void
setup_reintegrate_drpc_call(Drpc__Call *call, char *uuid)
{
	Mgmt__PoolReintegrateReq req = MGMT__POOL_REINTEGRATE_REQ__INIT;

	req.uuid = uuid;
	pack_pool_reintegrate_req(call, &req);
}

static void
expect_drpc_reintegrate_resp_with_error(Drpc__Response *resp, int exp_error)
{
	Mgmt__PoolReintegrateResp	*pc_resp = NULL;

	assert_int_equal(resp->status, DRPC__STATUS__SUCCESS);
	assert_non_null(resp->body.data);

	pc_resp = mgmt__pool_reintegrate_resp__unpack(NULL, resp->body.len,
						 resp->body.data);
	assert_non_null(pc_resp);
	assert_int_equal(pc_resp->status, exp_error);

	mgmt__pool_reintegrate_resp__free_unpacked(pc_resp, NULL);
}

static void
test_drpc_reintegrate_bad_uuid(void **state)
{
	Drpc__Call	call = DRPC__CALL__INIT;
	Drpc__Response	resp = DRPC__RESPONSE__INIT;

	setup_reintegrate_drpc_call(&call, "BAD");

	ds_mgmt_drpc_pool_reintegrate(&call, &resp);

	expect_drpc_reintegrate_resp_with_error(&resp, -DER_INVAL);

	D_FREE(call.body.data);
	D_FREE(resp.body.data);
}

/*
 * Pool evict test setup
 */
static int
drpc_evict_setup(void **state)
{
	mock_ds_mgmt_pool_evict_setup();
	return 0;
}

/*
 * dRPC pool evict tests
 */
static void
pack_pool_evict_req(Drpc__Call *call, Mgmt__PoolEvictReq *req)
{
	size_t	len;
	uint8_t	*body;

	len = mgmt__pool_evict_req__get_packed_size(req);
	D_ALLOC(body, len);
	assert_non_null(body);

	mgmt__pool_evict_req__pack(req, body);

	call->body.data = body;
	call->body.len = len;
}

static void
setup_evict_drpc_call(Drpc__Call *call, char *uuid, char *sys_name)
{
	Mgmt__PoolEvictReq req = MGMT__POOL_EVICT_REQ__INIT;

	req.uuid = uuid;
	req.sys = sys_name;
	pack_pool_evict_req(call, &req);
}

static void
expect_drpc_evict_resp_with_status(Drpc__Response *resp, int exp_status)
{
	Mgmt__PoolEvictResp	*pc_resp = NULL;

	assert_int_equal(resp->status, DRPC__STATUS__SUCCESS);
	assert_non_null(resp->body.data);

	pc_resp = mgmt__pool_evict_resp__unpack(NULL, resp->body.len,
						 resp->body.data);
	assert_non_null(pc_resp);
	assert_int_equal(pc_resp->status, exp_status);

	mgmt__pool_evict_resp__free_unpacked(pc_resp, NULL);
}

static void
test_drpc_pool_evict_bad_uuid(void **state)
{
	Drpc__Call	call = DRPC__CALL__INIT;
	Drpc__Response	resp = DRPC__RESPONSE__INIT;

	setup_evict_drpc_call(&call, "BAD", "DaosSys");

	ds_mgmt_drpc_pool_evict(&call, &resp);

	expect_drpc_evict_resp_with_status(&resp, -DER_INVAL);

	D_FREE(call.body.data);
	D_FREE(resp.body.data);
}

	static void
test_drpc_pool_evict_mgmt_svc_fails(void **state)
{
	Drpc__Call	call = DRPC__CALL__INIT;
	Drpc__Response	resp = DRPC__RESPONSE__INIT;

	setup_evict_drpc_call(&call, TEST_UUID, "DaosSys");
	ds_mgmt_pool_evict_return = -DER_UNKNOWN;

	ds_mgmt_drpc_pool_evict(&call, &resp);
	expect_drpc_evict_resp_with_status(&resp,
					       ds_mgmt_pool_evict_return);

	D_FREE(call.body.data);
	D_FREE(resp.body.data);
}

static void
test_drpc_pool_evict_success(void **state)
{
	Drpc__Call	call = DRPC__CALL__INIT;
	Drpc__Response	resp = DRPC__RESPONSE__INIT;

	setup_evict_drpc_call(&call, TEST_UUID, "DaosSys");
	ds_mgmt_drpc_pool_evict(&call, &resp);

	expect_drpc_evict_resp_with_status(&resp, 0);

	D_FREE(call.body.data);
	D_FREE(resp.body.data);
}

/*
 * dRPC Rank test utils
 */
static void
expect_daos_resp_with_der(Drpc__Response *resp, int exp_der)
{
	Mgmt__DaosResp	*d_resp = NULL;

	assert_int_equal(resp->status, DRPC__STATUS__SUCCESS);
	assert_non_null(resp->body.data);

	d_resp = mgmt__daos_resp__unpack(NULL, resp->body.len,
					 resp->body.data);
	assert_non_null(d_resp);
	assert_int_equal(d_resp->status, exp_der);

	mgmt__daos_resp__free_unpacked(d_resp, NULL);
}

/*
 * dRPC ping rank tests
 */
static void
pack_ping_rank_req(Mgmt__PingRankReq *req, Drpc__Call *call)
{
	size_t	len;
	uint8_t	*body;

	len = mgmt__ping_rank_req__get_packed_size(req);
	D_ALLOC(body, len);
	assert_non_null(body);

	mgmt__ping_rank_req__pack(req, body);

	call->body.data = body;
	call->body.len = len;
}

static void
test_drpc_ping_rank_success(void **state)
{
	Drpc__Call		call = DRPC__CALL__INIT;
	Drpc__Response		resp = DRPC__RESPONSE__INIT;
	Mgmt__PingRankReq	pr_req = MGMT__PING_RANK_REQ__INIT;

	pack_ping_rank_req(&pr_req, &call);

	ds_mgmt_drpc_ping_rank(&call, &resp);

	expect_daos_resp_with_der(&resp, 0);

	D_FREE(call.body.data);
	D_FREE(resp.body.data);

}

/*
 * dRPC prep shutdown tests
 */
static void
pack_prep_shutdown_req(Mgmt__PrepShutdownReq *req, Drpc__Call *call)
{
	size_t	len;
	uint8_t	*body;

	len = mgmt__prep_shutdown_req__get_packed_size(req);
	D_ALLOC(body, len);
	assert_non_null(body);

	mgmt__prep_shutdown_req__pack(req, body);

	call->body.data = body;
	call->body.len = len;
}

static void
test_drpc_prep_shutdown_success(void **state)
{
	Drpc__Call		call = DRPC__CALL__INIT;
	Drpc__Response		resp = DRPC__RESPONSE__INIT;
	Mgmt__PrepShutdownReq	ps_req = MGMT__PREP_SHUTDOWN_REQ__INIT;

	pack_prep_shutdown_req(&ps_req, &call);

	ds_mgmt_drpc_prep_shutdown(&call, &resp);

	expect_daos_resp_with_der(&resp, 0);

	D_FREE(call.body.data);
	D_FREE(resp.body.data);
}

/*
 * dRPC cont set owner setup/teardown
 */

static int
drpc_cont_set_owner_setup(void **state)
{
	mock_ds_mgmt_cont_set_owner_setup();

	return 0;
}

static int
drpc_cont_set_owner_teardown(void **state)
{
	mock_ds_mgmt_cont_set_owner_teardown();

	return 0;
}

/*
 * dRPC cont set owner tests
 */

static void
setup_cont_set_owner_drpc_call(Drpc__Call *call, Mgmt__ContSetOwnerReq *req)
{
	size_t	len;
	uint8_t	*body;

	len = mgmt__cont_set_owner_req__get_packed_size(req);
	D_ALLOC(body, len);
	assert_non_null(body);

	mgmt__cont_set_owner_req__pack(req, body);

	call->body.data = body;
	call->body.len = len;
}

static void
expect_drpc_cont_set_owner_resp_with_status(Drpc__Response *resp,
					   int expected_err)
{
	Mgmt__ContSetOwnerResp *payload_resp = NULL;

	assert_int_equal(resp->status, DRPC__STATUS__SUCCESS);
	assert_non_null(resp->body.data);

	payload_resp = mgmt__cont_set_owner_resp__unpack(NULL, resp->body.len,
							 resp->body.data);
	assert_non_null(payload_resp);
	assert_int_equal(payload_resp->status, expected_err);

	mgmt__cont_set_owner_resp__free_unpacked(payload_resp, NULL);
}

static void
test_drpc_cont_set_owner_bad_pool_uuid(void **state)
{
	Drpc__Call		call = DRPC__CALL__INIT;
	Drpc__Response		resp = DRPC__RESPONSE__INIT;
	Mgmt__ContSetOwnerReq	req = MGMT__CONT_SET_OWNER_REQ__INIT;

	req.pooluuid = "this isn't really a uuid";
	req.contuuid = "11111111-1111-1111-1111-111111111111";
	req.owneruser = "user@";
	req.ownergroup = "group@";

	setup_cont_set_owner_drpc_call(&call, &req);

	ds_mgmt_drpc_cont_set_owner(&call, &resp);

	expect_drpc_cont_set_owner_resp_with_status(&resp, -DER_INVAL);

	D_FREE(call.body.data);
	D_FREE(resp.body.data);
}

static void
test_drpc_cont_set_owner_bad_cont_uuid(void **state)
{
	Drpc__Call		call = DRPC__CALL__INIT;
	Drpc__Response		resp = DRPC__RESPONSE__INIT;
	Mgmt__ContSetOwnerReq	req = MGMT__CONT_SET_OWNER_REQ__INIT;

	req.pooluuid = "11111111-1111-1111-1111-111111111111";
	req.contuuid = "this isn't really a uuid";
	req.owneruser = "user@";
	req.ownergroup = "group@";

	setup_cont_set_owner_drpc_call(&call, &req);

	ds_mgmt_drpc_cont_set_owner(&call, &resp);

	expect_drpc_cont_set_owner_resp_with_status(&resp, -DER_INVAL);

	D_FREE(call.body.data);
	D_FREE(resp.body.data);
}

static void
test_drpc_cont_set_owner_failed(void **state)
{
	Drpc__Call		call = DRPC__CALL__INIT;
	Drpc__Response		resp = DRPC__RESPONSE__INIT;
	Mgmt__ContSetOwnerReq	req = MGMT__CONT_SET_OWNER_REQ__INIT;
	int			exp_rc = -DER_UNKNOWN;

	req.pooluuid = "11111111-1111-1111-1111-111111111111";
	req.contuuid = "22222222-2222-2222-2222-222222222222";
	req.owneruser = "user@";
	req.ownergroup = "group@";

	setup_cont_set_owner_drpc_call(&call, &req);
	ds_mgmt_cont_set_owner_return = exp_rc;

	ds_mgmt_drpc_cont_set_owner(&call, &resp);

	expect_drpc_cont_set_owner_resp_with_status(&resp, exp_rc);

	D_FREE(call.body.data);
	D_FREE(resp.body.data);
}

static void
test_drpc_cont_set_owner_success(void **state)
{
	Drpc__Call		call = DRPC__CALL__INIT;
	Drpc__Response		resp = DRPC__RESPONSE__INIT;
	Mgmt__ContSetOwnerReq	req = MGMT__CONT_SET_OWNER_REQ__INIT;
	char			*pool_uuid_str;
	uuid_t			pool_uuid;
	char			*cont_uuid_str;
	uuid_t			cont_uuid;

	pool_uuid_str = "11111111-1111-1111-1111-111111111111";
	uuid_parse(pool_uuid_str, pool_uuid);
	cont_uuid_str = "22222222-2222-2222-2222-222222222222";
	uuid_parse(cont_uuid_str, cont_uuid);

	req.pooluuid = pool_uuid_str;
	req.contuuid = cont_uuid_str;
	req.owneruser = "user@";
	req.ownergroup = "group@";

	setup_cont_set_owner_drpc_call(&call, &req);

	ds_mgmt_drpc_cont_set_owner(&call, &resp);

	expect_drpc_cont_set_owner_resp_with_status(&resp, 0);

	/* Verify mgmt_cont_set_owner called with correct params */
	assert_int_equal(uuid_compare(pool_uuid, ds_mgmt_cont_set_owner_pool),
			 0);
	assert_int_equal(uuid_compare(cont_uuid, ds_mgmt_cont_set_owner_cont),
			 0);
	assert_non_null(ds_mgmt_cont_set_owner_user);
	assert_string_equal(req.owneruser, ds_mgmt_cont_set_owner_user);
	assert_non_null(ds_mgmt_cont_set_owner_group);
	assert_string_equal(req.ownergroup, ds_mgmt_cont_set_owner_group);

	D_FREE(call.body.data);
	D_FREE(resp.body.data);
}

#define ACL_TEST(x)	cmocka_unit_test_setup_teardown(x, \
						drpc_pool_acl_setup, \
						drpc_pool_acl_teardown)

#define LIST_POOLS_TEST(x) cmocka_unit_test_setup_teardown(x, \
						drpc_list_pools_setup, \
						drpc_list_pools_teardown)

#define LIST_CONT_TEST(x) cmocka_unit_test_setup_teardown(x, \
						drpc_list_cont_setup, \
						drpc_list_cont_teardown)

#define POOL_SET_PROP_TEST(x) cmocka_unit_test_setup_teardown(x, \
						drpc_pool_set_prop_setup, \
						drpc_pool_set_prop_teardown)


#define QUERY_TEST(x)	cmocka_unit_test_setup(x, \
						drpc_pool_query_setup)

#define EXCLUDE_TEST(x)	cmocka_unit_test_setup(x, \
						drpc_exclude_setup)

#define POOL_EXTEND_TEST(x)	cmocka_unit_test_setup(x, \
						drpc_pool_extend_setup)

#define REINTEGRATE_TEST(x)	cmocka_unit_test(x)

#define POOL_CREATE_TEST(x)	cmocka_unit_test(x)

#define POOL_EVICT_TEST(x)	cmocka_unit_test_setup(x, \
						drpc_evict_setup)


#define PING_RANK_TEST(x)	cmocka_unit_test(x)

#define PREP_SHUTDOWN_TEST(x)	cmocka_unit_test(x)

#define CONT_SET_OWNER_TEST(x) cmocka_unit_test_setup_teardown(x, \
						drpc_cont_set_owner_setup, \
						drpc_cont_set_owner_teardown)

int
main(void)
{
	const struct CMUnitTest tests[] = {
		cmocka_unit_test(test_mgmt_drpc_handlers_bad_call_payload),
		ACL_TEST(test_drpc_pool_get_acl_bad_uuid),
		ACL_TEST(test_drpc_pool_get_acl_mgmt_svc_fails),
		ACL_TEST(test_drpc_pool_get_acl_cant_translate_acl),
		ACL_TEST(test_drpc_pool_get_acl_success),
		ACL_TEST(test_drpc_pool_overwrite_acl_bad_uuid),
		ACL_TEST(test_drpc_pool_overwrite_acl_bad_acl),
		ACL_TEST(test_drpc_pool_overwrite_acl_mgmt_svc_fails),
		ACL_TEST(test_drpc_pool_overwrite_acl_success),
		ACL_TEST(test_drpc_pool_update_acl_bad_uuid),
		ACL_TEST(test_drpc_pool_update_acl_bad_acl),
		ACL_TEST(test_drpc_pool_update_acl_mgmt_svc_fails),
		ACL_TEST(test_drpc_pool_update_acl_success),
		ACL_TEST(test_drpc_pool_delete_acl_bad_uuid),
		ACL_TEST(test_drpc_pool_delete_acl_mgmt_svc_fails),
		ACL_TEST(test_drpc_pool_delete_acl_success),
		LIST_POOLS_TEST(test_drpc_list_pools_mgmt_svc_fails),
		LIST_POOLS_TEST(test_drpc_list_pools_svc_results_invalid),
		LIST_POOLS_TEST(test_drpc_list_pools_success_no_pools),
		LIST_POOLS_TEST(test_drpc_list_pools_success_with_pools),
		LIST_CONT_TEST(test_drpc_pool_list_cont_bad_uuid),
		LIST_CONT_TEST(test_drpc_pool_list_cont_mgmt_svc_fails),
		LIST_CONT_TEST(test_drpc_pool_list_cont_no_containers),
		LIST_CONT_TEST(test_drpc_pool_list_cont_with_containers),
		POOL_SET_PROP_TEST(
			test_drpc_pool_set_prop_invalid_property_type),
		POOL_SET_PROP_TEST(
			test_drpc_pool_set_prop_invalid_value_type),
		POOL_SET_PROP_TEST(test_drpc_pool_set_prop_bad_uuid),
		POOL_SET_PROP_TEST(test_drpc_pool_set_prop_success),
		EXCLUDE_TEST(test_drpc_exclude_bad_uuid),
		EXCLUDE_TEST(test_drpc_exclude_mgmt_svc_fails),
		EXCLUDE_TEST(test_drpc_exclude_success),
		POOL_EXTEND_TEST(test_drpc_extend_bad_uuid),
		POOL_EXTEND_TEST(test_drpc_extend_mgmt_svc_fails),
		POOL_EXTEND_TEST(test_drpc_extend_success),
		REINTEGRATE_TEST(test_drpc_reintegrate_bad_uuid),
		QUERY_TEST(test_drpc_pool_query_bad_uuid),
		QUERY_TEST(test_drpc_pool_query_mgmt_svc_fails),
		QUERY_TEST(test_drpc_pool_query_success),
		QUERY_TEST(test_drpc_pool_query_success_rebuild_busy),
		QUERY_TEST(test_drpc_pool_query_success_rebuild_done),
		QUERY_TEST(test_drpc_pool_query_success_rebuild_err),
		POOL_CREATE_TEST(test_drpc_pool_create_invalid_acl),
		POOL_EVICT_TEST(test_drpc_pool_evict_bad_uuid),
		POOL_EVICT_TEST(test_drpc_pool_evict_mgmt_svc_fails),
		POOL_EVICT_TEST(test_drpc_pool_evict_success),
		PING_RANK_TEST(test_drpc_ping_rank_success),
		PREP_SHUTDOWN_TEST(test_drpc_prep_shutdown_success),
		CONT_SET_OWNER_TEST(test_drpc_cont_set_owner_bad_cont_uuid),
		CONT_SET_OWNER_TEST(test_drpc_cont_set_owner_bad_pool_uuid),
		CONT_SET_OWNER_TEST(test_drpc_cont_set_owner_failed),
		CONT_SET_OWNER_TEST(test_drpc_cont_set_owner_success),
	};

	return cmocka_run_group_tests(tests, NULL, NULL);
}<|MERGE_RESOLUTION|>--- conflicted
+++ resolved
@@ -1656,11 +1656,6 @@
 	req.n_ranks = 3;
 	req.scmbytes = 1000000000;
 	req.ranks = TEST_RANKS;
-<<<<<<< HEAD
-	req.user = TEST_OWNER;
-	req.usergroup = TEST_GROUP;
-=======
->>>>>>> 961abe08
 	pack_pool_extend_req(call, &req);
 }
 
