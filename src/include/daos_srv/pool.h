/*
 * (C) Copyright 2016-2019 Intel Corporation.
 *
 * Licensed under the Apache License, Version 2.0 (the "License");
 * you may not use this file except in compliance with the License.
 * You may obtain a copy of the License at
 *
 *    http://www.apache.org/licenses/LICENSE-2.0
 *
 * Unless required by applicable law or agreed to in writing, software
 * distributed under the License is distributed on an "AS IS" BASIS,
 * WITHOUT WARRANTIES OR CONDITIONS OF ANY KIND, either express or implied.
 * See the License for the specific language governing permissions and
 * limitations under the License.
 *
 * GOVERNMENT LICENSE RIGHTS-OPEN SOURCE SOFTWARE
 * The Government's rights to use, modify, reproduce, release, perform, display,
 * or disclose this software are subject to the terms of the Apache License as
 * provided in Contract No. B609815.
 * Any reproduction of computer software, computer software documentation, or
 * portions thereof marked with this legend must also reproduce the markings.
 */
/**
 * \file
 *
 * ds_pool: Pool Server API
 */

#ifndef __DAOS_SRV_POOL_H__
#define __DAOS_SRV_POOL_H__

#include <abt.h>
#include <daos/common.h>
#include <daos/lru.h>
#include <daos/pool_map.h>
#include <daos/rpc.h>
#include <daos/placement.h>
#include <daos_srv/vos_types.h>
#include <daos_pool.h>
#include <daos_security.h>

/*
 * Pool object
 *
 * Caches per-pool information, such as the pool map.
 */
struct ds_pool {
	struct daos_llink	sp_entry;
	uuid_t			sp_uuid;	/* pool UUID */
	bool			sp_stopping;
	ABT_rwlock		sp_lock;
	struct pool_map	       *sp_map;
	uint32_t		sp_map_version;	/* temporary */
	uint64_t		sp_reclaim;
	crt_group_t	       *sp_group;
	ABT_mutex		sp_iv_refresh_lock;
	struct ds_iv_ns	       *sp_iv_ns;
	uint32_t		sp_dtx_resync_version;
};

struct ds_pool *ds_pool_lookup(const uuid_t uuid);
void ds_pool_put(struct ds_pool *pool);
void ds_pool_get(struct ds_pool *pool);

/*
 * Pool handle object
 *
 * Stores per-handle information, such as the capabilities. References the pool
 * object.
 */
struct ds_pool_hdl {
	d_list_t		sph_entry;
	uuid_t			sph_uuid;	/* of the pool handle */
	uint64_t		sph_flags;	/* user-provided flags */
	uint64_t		sph_sec_capas;	/* access capabilities */
	struct ds_pool	       *sph_pool;
	int			sph_ref;
	d_iov_t			sph_cred;
};

struct ds_pool_hdl *ds_pool_hdl_lookup(const uuid_t uuid);
void ds_pool_hdl_put(struct ds_pool_hdl *hdl);

/*
 * Per-thread pool object
 *
 * Stores per-thread, per-pool information, such as the vos pool handle. And,
 * caches per-pool information, such as the pool map version, so that DAOS
 * object I/Os do not need to access global, parent ds_pool objects.
 */
struct ds_pool_child {
	d_list_t	spc_list;
	daos_handle_t	spc_hdl;	/* vos_pool handle */
	struct ds_pool	*spc_pool;
	uuid_t		spc_uuid;	/* pool UUID */
	d_list_t	spc_cont_list;

	/* The current maxim rebuild epoch, (0 if there is no rebuild), so
	 * vos aggregation can not cross this epoch during rebuild to avoid
	 * interferring rebuild process.
	 */
	uint64_t	spc_rebuild_fence;

	/* The HLC when current rebuild ends, which will be used to compare
	 * with the aggregation full scan start HLC to know whether the
	 * aggregation needs to be restarted from 0. */
	uint64_t	spc_rebuild_end_hlc;
	uint32_t	spc_map_version;
	int		spc_ref;
};

struct ds_pool_child *ds_pool_child_lookup(const uuid_t uuid);
struct ds_pool_child *ds_pool_child_get(struct ds_pool_child *child);
void ds_pool_child_put(struct ds_pool_child *child);

int ds_pool_bcast_create(crt_context_t ctx, struct ds_pool *pool,
			 enum daos_module_id module, crt_opcode_t opcode,
			 crt_rpc_t **rpc, crt_bulk_t bulk_hdl,
			 d_rank_list_t *excluded_list);

int ds_pool_map_buf_get(uuid_t uuid, d_iov_t *iov, uint32_t *map_ver);

int ds_pool_tgt_exclude_out(uuid_t pool_uuid, struct pool_target_id_list *list);
int ds_pool_tgt_exclude(uuid_t pool_uuid, struct pool_target_id_list *list);
int ds_pool_tgt_add_in(uuid_t pool_uuid, struct pool_target_id_list *list);

int ds_pool_tgt_map_update(struct ds_pool *pool, struct pool_buf *buf,
			   unsigned int map_version);

/*
 * TODO: Make the following internal functions of ds_pool after merging in
 * mgmt.
 */

int ds_pool_create(const uuid_t pool_uuid, const char *path,
		   uuid_t target_uuid);
int ds_pool_start(uuid_t uuid);
void ds_pool_stop(uuid_t uuid);
int ds_pool_add(uuid_t pool_uuid, int ntargets, uuid_t target_uuids[],
<<<<<<< HEAD
		   const d_rank_list_t *rank_list, int ndomains,
		   const int *domains, d_rank_list_t *svc_ranks);
=======
		const d_rank_list_t *rank_list, int ndomains,
		const int *domains, d_rank_list_t *svc_ranks);
>>>>>>> 961abe08
int ds_pool_target_update_state(uuid_t pool_uuid, d_rank_list_t *ranks,
				uint32_t rank,
				struct pool_target_id_list *target_list,
				pool_comp_state_t state);

int ds_pool_svc_create(const uuid_t pool_uuid, int ntargets,
		       uuid_t target_uuids[], const char *group,
		       const d_rank_list_t *target_addrs, int ndomains,
		       const int *domains, daos_prop_t *prop,
		       d_rank_list_t *svc_addrs);
int ds_pool_svc_destroy(const uuid_t pool_uuid);

int ds_pool_svc_get_prop(uuid_t pool_uuid, d_rank_list_t *ranks,
			 daos_prop_t *prop);
int ds_pool_svc_set_prop(uuid_t pool_uuid, d_rank_list_t *ranks,
			 daos_prop_t *prop);
int ds_pool_svc_update_acl(uuid_t pool_uuid, d_rank_list_t *ranks,
			   struct daos_acl *acl);
int ds_pool_svc_delete_acl(uuid_t pool_uuid, d_rank_list_t *ranks,
			   enum daos_acl_principal_type principal_type,
			   const char *principal_name);

int ds_pool_svc_query(uuid_t pool_uuid, d_rank_list_t *ranks,
		      daos_pool_info_t *pool_info);

int ds_pool_prop_fetch(struct ds_pool *pool, unsigned int bit,
		       daos_prop_t **prop_out);
/*
 * Called by dmg on the pool service leader to list all pool handles of a pool.
 * Upon successful completion, "buf" returns an array of handle UUIDs if its
 * large enough, while "size" returns the size of all the handle UUIDs assuming
 * "buf" is large enough.
 */
int ds_pool_hdl_list(const uuid_t pool_uuid, uuid_t buf, size_t *size);

/*
 * Called by dmg on the pool service leader to evict one or all pool handles of
 * a pool. If "handle_uuid" is NULL, all pool handles of the pool are evicted.
 */
int ds_pool_hdl_evict(const uuid_t pool_uuid, const uuid_t handle_uuid);

struct cont_svc;
struct rsvc_hint;
int ds_pool_cont_svc_lookup_leader(uuid_t pool_uuid, struct cont_svc **svc,
				   struct rsvc_hint *hint);

void ds_pool_iv_ns_update(struct ds_pool *pool, unsigned int master_rank);

int ds_pool_iv_map_update(struct ds_pool *pool, struct pool_buf *buf,
		       uint32_t map_ver);
int ds_pool_iv_prop_update(struct ds_pool *pool, daos_prop_t *prop);
int ds_pool_iv_prop_fetch(struct ds_pool *pool, daos_prop_t *prop);

int ds_pool_svc_term_get(uuid_t uuid, uint64_t *term);

int ds_pool_check_leader(uuid_t pool_uuid, daos_unit_oid_t *oid,
			 uint32_t version, struct pl_obj_layout **plo);

int
ds_pool_child_map_refresh_sync(struct ds_pool_child *dpc);
int
ds_pool_child_map_refresh_async(struct ds_pool_child *dpc);

enum map_ranks_class {
	MAP_RANKS_UP,
	MAP_RANKS_DOWN
};

int
map_ranks_init(const struct pool_map *map, enum map_ranks_class class,
	       d_rank_list_t *ranks);

void
map_ranks_fini(d_rank_list_t *ranks);

int ds_pool_get_ranks(const uuid_t pool_uuid, int status,
		      d_rank_list_t *ranks);

int ds_pool_get_failed_tgt_idx(const uuid_t pool_uuid, int **failed_tgts,
			       unsigned int *failed_tgts_cnt);
int ds_pool_svc_list_cont(uuid_t uuid, d_rank_list_t *ranks,
			  struct daos_pool_cont_info **containers,
			  uint64_t *ncontainers);

int ds_pool_svc_check_evict(uuid_t pool_uuid, d_rank_list_t *ranks,
			    uint32_t force);
void
ds_pool_disable_evict(void);
void
ds_pool_enable_evict(void);

int dsc_pool_open(uuid_t pool_uuid, uuid_t pool_hdl_uuid,
		       unsigned int flags, const char *grp,
		       struct pool_map *map, d_rank_list_t *svc_list,
		       daos_handle_t *ph);
int dsc_pool_close(daos_handle_t ph);

#endif /* __DAOS_SRV_POOL_H__ */<|MERGE_RESOLUTION|>--- conflicted
+++ resolved
@@ -137,13 +137,8 @@
 int ds_pool_start(uuid_t uuid);
 void ds_pool_stop(uuid_t uuid);
 int ds_pool_add(uuid_t pool_uuid, int ntargets, uuid_t target_uuids[],
-<<<<<<< HEAD
-		   const d_rank_list_t *rank_list, int ndomains,
-		   const int *domains, d_rank_list_t *svc_ranks);
-=======
 		const d_rank_list_t *rank_list, int ndomains,
 		const int *domains, d_rank_list_t *svc_ranks);
->>>>>>> 961abe08
 int ds_pool_target_update_state(uuid_t pool_uuid, d_rank_list_t *ranks,
 				uint32_t rank,
 				struct pool_target_id_list *target_list,
