/**
 * (C) Copyright 2016-2020 Intel Corporation.
 *
 * Licensed under the Apache License, Version 2.0 (the "License");
 * you may not use this file except in compliance with the License.
 * You may obtain a copy of the License at
 *
 *    http://www.apache.org/licenses/LICENSE-2.0
 *
 * Unless required by applicable law or agreed to in writing, software
 * distributed under the License is distributed on an "AS IS" BASIS,
 * WITHOUT WARRANTIES OR CONDITIONS OF ANY KIND, either express or implied.
 * See the License for the specific language governing permissions and
 * limitations under the License.
 *
 * GOVERNMENT LICENSE RIGHTS-OPEN SOURCE SOFTWARE
 * The Government's rights to use, modify, reproduce, release, perform, display,
 * or disclose this software are subject to the terms of the Apache License as
 * provided in Contract No. B609815.
 * Any reproduction of computer software, computer software documentation, or
 * portions thereof marked with this legend must also reproduce the markings.
 */
/**
 * Layout definition for VOS root object
 * vos/vos_layout.h
 *
 * Author: Vishwanath Venkatesan <vishwanath.venkatesan@intel.com>
 */

#ifndef _VOS_LAYOUT_H
#define _VOS_LAYOUT_H
#include <libpmemobj.h>
#include <daos/btree.h>
#include <daos_srv/evtree.h>
#include <daos_srv/vos_types.h>
#include <daos_srv/bio.h>
#include <daos_srv/vea.h>
#include <daos_srv/dtx_srv.h>
#include "ilog.h"

/**
 * Typed Layout named using Macros from libpmemobj
 * for root object.  We don't need to define the TOIDs for
 * other VOS structures because VOS uses umem_off_t for internal
 * pointers rather than using typed allocations.
 */
POBJ_LAYOUT_BEGIN(vos_pool_layout);
POBJ_LAYOUT_ROOT(vos_pool_layout, struct vos_pool_df);
POBJ_LAYOUT_END(vos_pool_layout);

struct vos_gc_bin_df {
	/** address of the first(oldest) bag */
	umem_off_t		bin_bag_first;
	/** address of the last(newest) bag */
	umem_off_t		bin_bag_last;
	/** max bag size in this bin */
	uint16_t		bin_bag_size;
	/** total number of bags within this bin */
	uint16_t		bin_bag_nr;
	/**
	 * reserved: max number of bags within this bin.
	 * TODO: we should set a limit for number of bags per bin, and start
	 * to eagerly run GC and free spaces if there are too many bags and
	 * queued items.
	 */
	uint16_t		bin_bag_max;
	/** reserved */
	uint16_t		bin_pad16;
};

struct vos_gc_bag_df {
	/** index of the first item in FIFO */
	uint16_t		bag_item_first;
	/** index of the last item in FIFO */
	uint16_t		bag_item_last;
	/** number of queued items in FIFO */
	uint16_t		bag_item_nr;
	/** reserved */
	uint16_t		bag_pad16;
	/** next GC bag chained on vos_gc_bin_df */
	umem_off_t		bag_next;
	struct vos_gc_item {
		/* address of the item to be freed */
		umem_off_t		it_addr;
		/** Reserved, argument for GC_VEA/BIO (e.g. size of extent) */
		uint64_t		it_args;
	}			bag_items[0];
};

enum vos_gc_type {
	/* XXX: we could define GC_VEA, which can free NVMe/SCM space.
	 * So svt_rec_free() and evt_desc_bio_free() only need to call
	 * gc_add_item() to register BIO address for GC.
	 *
	 * However, GC_VEA could have extra overhead of reassigning SCM
	 * pointers, but it also has low latency for undo changes.
	 */
	GC_AKEY,
	GC_DKEY,
	GC_OBJ,
	GC_CONT,
	GC_MAX,
};

#define POOL_DF_MAGIC				0x5ca1ab1e

#define POOL_DF_VER_1				1
#define POOL_DF_VERSION				8

/**
 * Durable format for VOS pool
 */
struct vos_pool_df {
	/** Structs stored in LE or BE representation */
	uint32_t				pd_magic;
	/** durable-format version */
	uint32_t				pd_version;
	/** reserved: flags for compatibility features */
	uint64_t				pd_compat_flags;
	/** reserved: flags for incompatibility features */
	uint64_t				pd_incompat_flags;
	/** Unique PoolID for each VOS pool assigned on creation */
	uuid_t					pd_id;
	/** Total space in bytes on SCM */
	uint64_t				pd_scm_sz;
	/** Total space in bytes on NVMe */
	uint64_t				pd_nvme_sz;
	/** # of containers in this pool */
	uint64_t				pd_cont_nr;
	/** Typed PMEMoid pointer for the container index table */
	struct btr_root				pd_cont_root;
	/** Free space tracking for NVMe device */
	struct vea_space_df			pd_vea_df;
	/** GC bins for container/object/dkey... */
	struct vos_gc_bin_df			pd_gc_bins[GC_MAX];
};

/**
 * A DTX record is the object, {a,d}key, single-value or
 * array value that is changed in the transaction (DTX).
 */
enum vos_dtx_record_types {
	DTX_RT_ILOG	= 1,
	DTX_RT_SVT	= 2,
	DTX_RT_EVT	= 3,
};

#define DTX_INLINE_REC_CNT	4
#define DTX_REC_CAP_DEFAULT	4

struct vos_dtx_ent_common {
	/** The DTX identifier. */
	struct dtx_id			dec_xid;
	/** The epoch# for the DTX. */
	daos_epoch_t			dec_epoch;
	/** The identifier of the modified object (shard). */
	daos_unit_oid_t			dec_oid;
	/** The hashed dkey if applicable. */
	uint64_t			dec_dkey_hash;
};

/** Committed DTX entry on-disk layout in both SCM and DRAM. */
struct vos_dtx_cmt_ent_df {
	struct vos_dtx_ent_common	dce_common;
};

#define dce_xid		dce_common.dec_xid
#define dce_epoch	dce_common.dec_epoch
#define dce_oid		dce_common.dec_oid
#define dce_dkey_hash	dce_common.dec_dkey_hash

/** Active DTX entry on-disk layout in both SCM and DRAM. */
struct vos_dtx_act_ent_df {
	struct vos_dtx_ent_common	dae_common;
	/** The allocated local id for the DTX entry */
	uint32_t			dae_lid;
	/** DTX flags, see enum dtx_entry_flags. */
	uint16_t			dae_flags;
	/** The index in the current vos_dtx_blob_df. */
	int16_t				dae_index;
	/** The inlined dtx records. */
	umem_off_t			dae_rec_inline[DTX_INLINE_REC_CNT];
	/** The DTX records count, including inline case. */
	uint32_t			dae_rec_cnt;
	/** For 64-bits alignment. */
	uint32_t			dae_ver;
	/** The offset for the list of dtx records if out of inline. */
	umem_off_t			dae_rec_off;
};

<<<<<<< HEAD
/** Committed DTX entry on-disk layout in both SCM and DRAM. */
struct vos_dtx_cmt_ent_df {
	struct dtx_id			dce_xid;
	daos_unit_oid_t			dce_oid;
	daos_epoch_t			dce_epoch;
};
=======
#define dae_xid		dae_common.dec_xid
#define dae_epoch	dae_common.dec_epoch
#define dae_oid		dae_common.dec_oid
#define dae_dkey_hash	dae_common.dec_dkey_hash
>>>>>>> 1b64d23d

struct vos_dtx_blob_df {
	/** Magic number, can be used to distinguish active or committed DTX. */
	int					dbd_magic;
	/** The total (filled + free) slots in the blob. */
	int					dbd_cap;
	/** Already filled slots count. */
	int					dbd_count;
	/** The next available slot for active DTX entry in the blob. */
	int					dbd_index;
	/** Prev dtx_scm_blob. */
	umem_off_t				dbd_prev;
	/** Next dtx_scm_blob. */
	umem_off_t				dbd_next;
	/** Append only DTX entries in the blob. */
	union {
		struct vos_dtx_act_ent_df	dbd_active_data[0];
		struct vos_dtx_cmt_ent_df	dbd_commmitted_data[0];
	};
};

/* Assume dbd_index is next to dbd_count. */
D_CASSERT(offsetof(struct vos_dtx_blob_df, dbd_index) ==
	  offsetof(struct vos_dtx_blob_df, dbd_count) +
	  sizeof(((struct vos_dtx_blob_df *)0)->dbd_count));

enum vos_io_stream {
	/**
	 * I/O stream for generic purpose, like client updates, updates
	 * initiated for rebuild , reintegration or rebalance.
	 */
	VOS_IOS_GENERIC		= 0,
	/** I/O stream for extents coalescing, like aggregation. */
	VOS_IOS_AGGREGATION,
	VOS_IOS_CNT
};

/* VOS Container Value */
struct vos_cont_df {
	uuid_t				cd_id;
	uint64_t			cd_nobjs;
	uint32_t			cd_ts_idx;
	uint32_t			cd_pad;
	daos_size_t			cd_used;
	daos_epoch_t			cd_hae;
	struct btr_root			cd_obj_root;
	/** The active DTXs blob head. */
	umem_off_t			cd_dtx_active_head;
	/** The active DTXs blob tail. */
	umem_off_t			cd_dtx_active_tail;
	/** The committed DTXs blob head. */
	umem_off_t			cd_dtx_committed_head;
	/** The committed DTXs blob tail. */
	umem_off_t			cd_dtx_committed_tail;
	/** Allocation hints for block allocator. */
	struct vea_hint_df		cd_hint_df[VOS_IOS_CNT];
};

/* Assume cd_dtx_active_tail is just after cd_dtx_active_head. */
D_CASSERT(offsetof(struct vos_cont_df, cd_dtx_active_tail) ==
	  offsetof(struct vos_cont_df, cd_dtx_active_head) +
	  sizeof(((struct vos_cont_df *)0)->cd_dtx_active_head));

/* Assume cd_dtx_committed_tail is just after cd_dtx_committed_head. */
D_CASSERT(offsetof(struct vos_cont_df, cd_dtx_committed_tail) ==
	  offsetof(struct vos_cont_df, cd_dtx_committed_head) +
	  sizeof(((struct vos_cont_df *)0)->cd_dtx_committed_head));

/** btree (d/a-key) record bit flags */
enum vos_krec_bf {
	/* Array value (evtree) */
	KREC_BF_EVT			= (1 << 0),
	/* Single Value or Key (btree) */
	KREC_BF_BTR			= (1 << 1),
	/* it's a dkey, otherwise is akey */
	KREC_BF_DKEY			= (1 << 2),
};

/**
 * Persisted VOS (d/a)key record, it is referenced by btr_record::rec_off
 * of btree VOS_BTR_DKEY/VOS_BTR_AKEY.
 */
struct vos_krec_df {
	/** record bitmap, e.g. has evtree, see vos_krec_bf */
	uint8_t				kr_bmap;
	/** checksum type */
	uint8_t				kr_cs_type;
	/** key checksum size (in bytes) */
	uint8_t				kr_cs_size;
	/** padding bytes */
	uint8_t				kr_pad_8;
	/** key length */
	uint32_t			kr_size;
	/** Incarnation log for key */
	struct ilog_df			kr_ilog;
	union {
		/** btree root under the key */
		struct btr_root			kr_btr;
		/** evtree root, which is only used by akey */
		struct evt_root			kr_evt;
	};
	/* Checksum and key are stored after tree root */
};

/**
 * Persisted VOS single value & epoch record, it is referenced by
 * btr_record::rec_off of btree VOS_BTR_SINGV.
 */
struct vos_irec_df {
	/** key checksum size (in bytes) */
	uint16_t			ir_cs_size;
	/** key checksum type */
	uint8_t				ir_cs_type;
	/** padding bytes */
	uint8_t				ir_pad8;
	/** pool map version */
	uint32_t			ir_ver;
	/** The DTX entry in SCM. */
	uint32_t			ir_dtx;
	/** Minor epoch */
	uint16_t			ir_minor_epc;
	/** padding bytes */
	uint16_t			ir_pad16;
	/** length of value */
	uint64_t			ir_size;
	/**
	 * global length of value, it is needed for single value of EC object
	 * class that the data will be distributed to multiple data cells.
	 */
	uint64_t			ir_gsize;
	/** external payload address */
	bio_addr_t			ir_ex_addr;
	/** placeholder for the key checksum & internal value */
	char				ir_body[0];
};

/**
 * VOS object, assume all objects are KV store...
 * NB: PMEM data structure.
 */
struct vos_obj_df {
	daos_unit_oid_t			vo_id;
	/** The latest sync epoch */
	daos_epoch_t			vo_sync;
	/** Attributes of object.  See vos_oi_attr */
	uint64_t			vo_oi_attr;
	/** Incarnation log for the object */
	struct ilog_df			vo_ilog;
	/** VOS dkey btree root */
	struct btr_root			vo_tree;
};

#endif<|MERGE_RESOLUTION|>--- conflicted
+++ resolved
@@ -188,19 +188,10 @@
 	umem_off_t			dae_rec_off;
 };
 
-<<<<<<< HEAD
-/** Committed DTX entry on-disk layout in both SCM and DRAM. */
-struct vos_dtx_cmt_ent_df {
-	struct dtx_id			dce_xid;
-	daos_unit_oid_t			dce_oid;
-	daos_epoch_t			dce_epoch;
-};
-=======
 #define dae_xid		dae_common.dec_xid
 #define dae_epoch	dae_common.dec_epoch
 #define dae_oid		dae_common.dec_oid
 #define dae_dkey_hash	dae_common.dec_dkey_hash
->>>>>>> 1b64d23d
 
 struct vos_dtx_blob_df {
 	/** Magic number, can be used to distinguish active or committed DTX. */
