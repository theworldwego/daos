--- conflicted
+++ resolved
@@ -756,12 +756,8 @@
 		mrone->mo_iod_num, mrone->mo_epoch);
 
 	rc = dsc_obj_fetch(oh, mrone->mo_epoch, &mrone->mo_dkey,
-<<<<<<< HEAD
-			   mrone->mo_iod_num, mrone->mo_iods, &sgl, NULL,
+			   mrone->mo_iod_num, mrone->mo_iods, sgls, NULL,
 			   DIOF_TO_LEADER, NULL);
-=======
-			   mrone->mo_iod_num, mrone->mo_iods, sgls, NULL);
->>>>>>> a8a15757
 	if (rc) {
 		D_ERROR("migrate dkey "DF_KEY" failed rc %d\n",
 			DP_KEY(&mrone->mo_dkey), rc);
