/*
 * (C) Copyright 2018-2020 Intel Corporation.
 *
 * Licensed under the Apache License, Version 2.0 (the "License");
 * you may not use this file except in compliance with the License.
 * You may obtain a copy of the License at
 *
 *    http://www.apache.org/licenses/LICENSE-2.0
 *
 * Unless required by applicable law or agreed to in writing, software
 * distributed under the License is distributed on an "AS IS" BASIS,
 * WITHOUT WARRANTIES OR CONDITIONS OF ANY KIND, either express or implied.
 * See the License for the specific language governing permissions and
 * limitations under the License.
 *
 * GOVERNMENT LICENSE RIGHTS-OPEN SOURCE SOFTWARE
 * The Government's rights to use, modify, reproduce, release, perform, display,
 * or disclose this software are subject to the terms of the Apache License as
 * provided in Contract No. B609815.
 * Any reproduction of computer software, computer software documentation, or
 * portions thereof marked with this legend must also reproduce the markings.
 */
/**
 * \file
 *
 * Enumeration pack & unpack object.
 */
#define D_LOGFAC DD_FAC(object)

#include <daos_srv/daos_server.h>
#include <daos_srv/vos.h>
#include <daos/object.h>

static struct dcs_iod_csums *
io_iod_csums(const struct dss_enum_unpack_io *io, int i)
{
	if (io->ui_iods_csums != NULL)
		return &io->ui_iods_csums[i];
	return NULL;
}

static int
fill_recxs(daos_handle_t ih, vos_iter_entry_t *key_ent,
	   struct dss_enum_arg *arg, vos_iter_type_t type)
{
	/* check if recxs is full */
	if (arg->recxs_len >= arg->recxs_cap) {
		D_DEBUG(DB_IO, "recx_len %d recx_cap %d\n",
			arg->recxs_len, arg->recxs_cap);
		return 1;
	}

	arg->eprs[arg->eprs_len].epr_lo = key_ent->ie_epoch;
	arg->eprs[arg->eprs_len].epr_hi = DAOS_EPOCH_MAX;
	arg->eprs_len++;

	arg->recxs[arg->recxs_len] = key_ent->ie_recx;
	arg->recxs_len++;
	if (arg->rsize == 0) {
		arg->rsize = key_ent->ie_rsize;
	} else if (arg->rsize != key_ent->ie_rsize) {
		D_ERROR("different size "DF_U64" != "DF_U64"\n", arg->rsize,
			key_ent->ie_rsize);
		return -DER_INVAL;
	}

	D_DEBUG(DB_IO, "Pack recxs "DF_U64"/"DF_U64" recxs_len %d size "
		DF_U64"\n", key_ent->ie_recx.rx_idx, key_ent->ie_recx.rx_nr,
		arg->recxs_len, arg->rsize);

	arg->rnum++;
	return 0;
}

static int
is_sgl_full(struct dss_enum_arg *arg, daos_size_t size)
{
	d_sg_list_t *sgl = arg->sgl;

	/* Find available iovs in sgl
	 * XXX this is buggy because key descriptors require keys are stored
	 * in sgl in the same order as descriptors, but it's OK for now because
	 * we only use one IOV.
	 */
	while (arg->sgl_idx < sgl->sg_nr) {
		d_iov_t *iovs = sgl->sg_iovs;

		if (iovs[arg->sgl_idx].iov_len + size >=
		    iovs[arg->sgl_idx].iov_buf_len) {
			D_DEBUG(DB_IO, "current %dth iov buf is full"
				" iov_len %zd size "DF_U64" buf_len %zd\n",
				arg->sgl_idx, iovs[arg->sgl_idx].iov_len, size,
				iovs[arg->sgl_idx].iov_buf_len);
			arg->sgl_idx++;
			continue;
		}
		break;
	}

	/* Update sg_nr_out */
	if (arg->sgl_idx < sgl->sg_nr && sgl->sg_nr_out < arg->sgl_idx + 1)
		sgl->sg_nr_out = arg->sgl_idx + 1;

	/* Check if the sgl is full */
	if (arg->sgl_idx >= sgl->sg_nr) {
		D_DEBUG(DB_IO, "full sgl %d/%d size " DF_U64"\n", arg->sgl_idx,
			sgl->sg_nr, size);
		return 1;
	}

	return 0;
}

int
fill_oid(daos_unit_oid_t oid, struct dss_enum_arg *arg)
{
	d_iov_t *iov;

	/* Check if sgl or kds is full */
	if (is_sgl_full(arg, sizeof(oid)) || arg->kds_len >= arg->kds_cap)
		return 1;

	iov = &arg->sgl->sg_iovs[arg->sgl_idx];
	/* Append a new descriptor to kds. */
	memset(&arg->kds[arg->kds_len], 0, sizeof(arg->kds[arg->kds_len]));
	arg->kds[arg->kds_len].kd_key_len = sizeof(oid);
	arg->kds[arg->kds_len].kd_val_type =
				vos_iter_type_2pack_type(VOS_ITER_OBJ);
	arg->kds_len++;

	/* Append the object ID to iov. */
	daos_iov_append(iov, &oid, sizeof(oid));
	D_DEBUG(DB_IO, "Pack obj "DF_UOID" iov_len/sgl %zu/%d kds_len %d\n",
		DP_UOID(oid), iov->iov_len, arg->sgl_idx, arg->kds_len);
	return 0;
}

static int
fill_obj(daos_handle_t ih, vos_iter_entry_t *entry, struct dss_enum_arg *arg,
	 vos_iter_type_t vos_type)
{
	int rc;

	D_ASSERTF(vos_type == VOS_ITER_OBJ, "%d\n", vos_type);

	rc = fill_oid(entry->ie_oid, arg);

	return rc;
}

static int
iov_alloc_for_csum_info(d_iov_t *iov, struct dcs_csum_info *csum_info)
{
	size_t size_needed = ci_size(*csum_info);

	/** Make sure the csum buffer is big enough ... resize if needed */
	if (iov->iov_buf == NULL) {
		/** This must be freed by the object layer
		 * (currently in obj_enum_complete)
		 */
		D_ALLOC(iov->iov_buf, size_needed);
		if (iov->iov_buf == NULL)
			return -DER_NOMEM;
		iov->iov_buf_len = size_needed;
		iov->iov_len = 0;
	} else if (iov->iov_len + size_needed > iov->iov_buf_len) {
		void	*p;
		size_t	 new_size = max(iov->iov_buf_len * 2,
					      iov->iov_len + size_needed);

		D_REALLOC(p, iov->iov_buf, new_size);
		if (p == NULL)
			return -DER_NOMEM;
		iov->iov_buf = p;
		iov->iov_buf_len = new_size;
	}

	return 0;
}

/** Fill the arg.csum information and iov with what's in the entry */
static int
fill_data_csum(struct dcs_csum_info *src_csum_info, d_iov_t *csum_iov)
{
	int			 rc;

	if (csum_iov  == NULL || !ci_is_valid(src_csum_info))
		return 0;

	rc = iov_alloc_for_csum_info(csum_iov, src_csum_info);
	if (rc != 0)
		return rc;
	rc = ci_serialize(src_csum_info, csum_iov);
	/** iov_alloc_for_csum_info should have allocated enough so this
	 * would be a programmer error and want to know right away
	 */
	D_ASSERT(rc == 0);

	return 0;
}

/**
 * Key's don't have checksums stored so key_ent won't have a valid
 * checksum and must rely on csummer to calculate a new one.
 */
static int
fill_key_csum(vos_iter_entry_t *key_ent, struct dss_enum_arg *arg)
{
	struct daos_csummer	*csummer = arg->csummer;
	d_iov_t			*csum_iov = &arg->csum_iov;
	struct dcs_csum_info	*csum_info;
	int			 rc;

	if (!daos_csummer_initialized(csummer) || csummer->dcs_skip_key_calc)
		return 0;

	rc = daos_csummer_calc_key(csummer, &key_ent->ie_key, &csum_info);
	if (rc != 0)
		return rc;

	iov_alloc_for_csum_info(csum_iov, csum_info);
	rc = ci_serialize(csum_info, csum_iov);
	/** iov_alloc_for_csum_info should have allocated enough so this
	 * would be a programmer error and want to know right away
	 */
	D_ASSERT(rc == 0);
	daos_csummer_free_ci(csummer, &csum_info);

	return 0;
}

static int
fill_key(daos_handle_t ih, vos_iter_entry_t *key_ent, struct dss_enum_arg *arg,
	 vos_iter_type_t vos_type)
{
	d_iov_t		*iov;
	daos_size_t	 total_size;
	int		 type;
	int		 kds_cap;
	int		 rc;

	D_ASSERT(vos_type == VOS_ITER_DKEY || vos_type == VOS_ITER_AKEY);

	total_size = key_ent->ie_key.iov_len;
	if (key_ent->ie_punch)
		total_size += sizeof(key_ent->ie_punch);

	type = vos_iter_type_2pack_type(vos_type);
	/* for tweaking kds_len in fill_rec() */
	arg->last_type = type;

	/* Check if sgl or kds is full */
	if (arg->need_punch && key_ent->ie_punch != 0)
		kds_cap = arg->kds_cap - 1; /* one extra kds for punch eph */
	else
		kds_cap = arg->kds_cap;

	if (is_sgl_full(arg, total_size) || arg->kds_len >= kds_cap) {
		/* NB: if it is rebuild object iteration, let's
		 * check if both dkey & akey was already packed
		 * (kds_len < 2) before return KEY2BIG.
		 */
		if (arg->kds_len == 0 ||
		    (arg->chk_key2big && arg->kds_len <= 2)) {
			if (arg->kds[0].kd_key_len < total_size)
				arg->kds[0].kd_key_len = total_size;
			return -DER_KEY2BIG;
		} else {
			return 1;
		}
	}

	iov = &arg->sgl->sg_iovs[arg->sgl_idx];

	D_ASSERT(arg->kds_len < arg->kds_cap);
	arg->kds[arg->kds_len].kd_key_len = key_ent->ie_key.iov_len;
	arg->kds[arg->kds_len].kd_val_type = type;
	rc = fill_key_csum(key_ent, arg);
	if (rc != 0)
		return rc;
	arg->kds_len++;

	daos_iov_append(iov, key_ent->ie_key.iov_buf, key_ent->ie_key.iov_len);

	if (key_ent->ie_punch != 0 && arg->need_punch) {
		int pi_size = sizeof(key_ent->ie_punch);

		arg->kds[arg->kds_len].kd_key_len = pi_size;
		if (type == OBJ_ITER_AKEY)
			arg->kds[arg->kds_len].kd_val_type =
						OBJ_ITER_AKEY_EPOCH;
		else
			arg->kds[arg->kds_len].kd_val_type =
						OBJ_ITER_DKEY_EPOCH;
		arg->kds_len++;

		D_ASSERT(iov->iov_len + pi_size < iov->iov_buf_len);
		memcpy(iov->iov_buf + iov->iov_len, &key_ent->ie_punch,
		       pi_size);

		iov->iov_len += pi_size;
	}

	D_DEBUG(DB_IO, "Pack key "DF_KEY" iov total %zd kds len %d eph "
		DF_U64" punched eph num "DF_U64"\n", DP_KEY(&key_ent->ie_key),
		iov->iov_len, arg->kds_len - 1, key_ent->ie_epoch,
		key_ent->ie_punch);
	return 0;
}

/* Callers are responsible for incrementing arg->kds_len. See iter_akey_cb. */
static int
fill_rec(daos_handle_t ih, vos_iter_entry_t *key_ent, struct dss_enum_arg *arg,
	 vos_iter_type_t vos_type, vos_iter_param_t *param, unsigned int *acts)
{
	d_iov_t			*iovs = arg->sgl->sg_iovs;
	struct obj_enum_rec	*rec;
	daos_size_t		data_size, iod_size;
	daos_size_t		size = sizeof(*rec);
	bool			inline_data = false, bump_kds_len = false;
	int			type;
	int			rc = 0;

	D_ASSERT(vos_type == VOS_ITER_SINGLE || vos_type == VOS_ITER_RECX);
	type = vos_iter_type_2pack_type(vos_type);

	/* Client needs zero iod_size to tell a punched record */
	if (bio_addr_is_hole(&key_ent->ie_biov.bi_addr))
		iod_size = 0;
	else
		iod_size = key_ent->ie_rsize;

	/* Inline the data? A 0 threshold disables this completely. */
	data_size = iod_size * key_ent->ie_recx.rx_nr;
	if (arg->inline_thres > 0 && data_size <= arg->inline_thres &&
	    data_size > 0) {
		inline_data = true;
		size += data_size;
	}

	/*
	 * Tweak the kds_len, kds_len is increased by 1 for each
	 * dkey, akey, evtree, SV tree.
	 */
	if (arg->last_type == type) {
		D_ASSERT(arg->kds_len > 0);
		arg->kds_len--;
		bump_kds_len = true;
	}

	fill_data_csum(&key_ent->ie_csum, &arg->csum_iov);

	if (is_sgl_full(arg, size) || arg->kds_len >= arg->kds_cap) {
		/* NB: if it is rebuild object iteration, let's
		 * check if both dkey & akey was already packed
		 * (kds_len < 3) before return KEY2BIG.
		 */
		if ((arg->chk_key2big && arg->kds_len < 3)) {
			if (arg->kds[0].kd_key_len < size)
				arg->kds[0].kd_key_len = size;
			D_GOTO(out, rc = -DER_KEY2BIG);
		}
		D_GOTO(out, rc = 1);
	}

	/* Grow the next new descriptor (instead of creating yet a new one). */
	arg->kds[arg->kds_len].kd_val_type = type;
	arg->kds[arg->kds_len].kd_key_len += sizeof(*rec);

	/* Append the recx record to iovs. */
	D_ASSERT(iovs[arg->sgl_idx].iov_len + sizeof(*rec) <
		 iovs[arg->sgl_idx].iov_buf_len);
	rec = iovs[arg->sgl_idx].iov_buf + iovs[arg->sgl_idx].iov_len;
	rec->rec_recx = key_ent->ie_recx;
	rec->rec_size = iod_size;
	rec->rec_epr.epr_lo = key_ent->ie_epoch;
	rec->rec_epr.epr_hi = DAOS_EPOCH_MAX;
	rec->rec_version = key_ent->ie_ver;
	rec->rec_flags = 0;
	iovs[arg->sgl_idx].iov_len += sizeof(*rec);

	/*
	 * If we've decided to inline the data, append the data to iovs.
	 * NB: Punched recxs do not have any data to copy.
	 */
	if (inline_data && data_size > 0) {
		d_iov_t iov_out;

<<<<<<< HEAD
		/* inline packing for the small recx located on SCM */
		D_ASSERTF(key_ent->ie_biov.bi_addr.ba_type == DAOS_MEDIA_SCM,
			  "Invalid ba_type %d, ba_off "DF_X64
			  ", thres %ld, data_size %ld, type %d, iod_size %ld\n",
			  key_ent->ie_biov.bi_addr.ba_type,
			  key_ent->ie_biov.bi_addr.ba_off,
			  arg->inline_thres, data_size, type, iod_size);
=======
		/* For SV case, inline data must be located on SCM.
		 * For EV case, the inline data may be only part of
		 * the original extent. The other part(s) of the EV
		 * may be invisible to current enumeration. Then it
		 * may be located on SCM or NVMe.
		 */
		if (type != OBJ_ITER_RECX)
			D_ASSERTF(key_ent->ie_biov.bi_addr.ba_type ==
				  DAOS_MEDIA_SCM,
				  "Invalid storage media type %d, ba_off "
				  DF_X64", thres %ld, data_size %ld, type %d, "
				  "iod_size %ld\n",
				  key_ent->ie_biov.bi_addr.ba_type,
				  key_ent->ie_biov.bi_addr.ba_off,
				  arg->inline_thres, data_size, type, iod_size);
>>>>>>> 90d1cf6e

		d_iov_set(&iov_out, iovs[arg->sgl_idx].iov_buf +
				       iovs[arg->sgl_idx].iov_len, data_size);
		D_ASSERT(arg->copy_data_cb != NULL);
		rc = arg->copy_data_cb(ih, key_ent, &iov_out);
		if (rc != 0) {
			D_ERROR("Copy recx data failed "DF_RC"\n", DP_RC(rc));
		} else {
			rec->rec_flags |= RECX_INLINE;
			iovs[arg->sgl_idx].iov_len += data_size;
			arg->kds[arg->kds_len].kd_key_len += data_size;
		}
	}

	D_DEBUG(DB_IO, "Pack rec "DF_U64"/"DF_U64
		" rsize "DF_U64" ver %u kd_len "DF_U64" type %d sgl_idx %d/%zd"
		"kds_len %d inline "DF_U64" epr "DF_U64"/"DF_U64"\n",
		key_ent->ie_recx.rx_idx, key_ent->ie_recx.rx_nr,
		key_ent->ie_rsize, rec->rec_version,
		arg->kds[arg->kds_len].kd_key_len, type, arg->sgl_idx,
		iovs[arg->sgl_idx].iov_len, arg->kds_len,
		rec->rec_flags & RECX_INLINE ? data_size : 0,
		rec->rec_epr.epr_lo, rec->rec_epr.epr_hi);

	if (arg->last_type != type) {
		arg->last_type = type;
		bump_kds_len = true;
	}
out:
	if (bump_kds_len)
		arg->kds_len++;
	return rc;
}

static int
enum_pack_cb(daos_handle_t ih, vos_iter_entry_t *entry, vos_iter_type_t type,
	     vos_iter_param_t *param, void *cb_arg, unsigned int *acts)
{
	int	rc;

	switch (type) {
	case VOS_ITER_OBJ:
		rc = fill_obj(ih, entry, cb_arg, type);
		break;
	case VOS_ITER_DKEY:
	case VOS_ITER_AKEY:
		rc = fill_key(ih, entry, cb_arg, type);
		break;
	case VOS_ITER_SINGLE:
	case VOS_ITER_RECX:
		if (((struct dss_enum_arg *)cb_arg)->fill_recxs)
			rc = fill_recxs(ih, entry, cb_arg, type);
		else
			rc = fill_rec(ih, entry, cb_arg, type, param, acts);
		break;
	default:
		D_ASSERTF(false, "unknown/unsupported type %d\n", type);
		rc = -DER_INVAL;
	}

	return rc;
}

/**
 * Enumerate VOS objects, dkeys, akeys, and/or recxs and pack them into a set
 * of buffers.
 *
 * The buffers must be provided by the caller. They may contain existing data,
 * in which case this function appends to them.
 *
 * \param[in]		param		iteration parameters
 * \param[in]		type		iteration type
 * \param[in]		recursive	iterate to next level recursively
 * \param[in]		anchors		iteration anchors
 * \param[in,out]	arg		enumeration argument
 * \param[in]		dth		DTX handle
 *
 * \retval		0	enumeration complete
 * \retval		1	buffer(s) full
 * \retval		-DER_*	error
 */
int
dss_enum_pack(vos_iter_param_t *param, vos_iter_type_t type, bool recursive,
	      struct vos_iter_anchors *anchors, struct dss_enum_arg *arg,
	      enum_iterate_cb_t iter_cb, struct dtx_handle *dth)
{
	int	rc;

	D_ASSERT(!arg->fill_recxs ||
		 type == VOS_ITER_SINGLE || type == VOS_ITER_RECX);

	rc = iter_cb(param, type, recursive, anchors, enum_pack_cb, NULL,
		     arg, dth);

	D_DEBUG(DB_IO, "enum type %d rc "DF_RC"\n", type, DP_RC(rc));
	return rc;
}

static int
grow_array(void **arrayp, size_t elem_size, int old_len, int new_len)
{
	void *p;

	D_ASSERTF(old_len < new_len, "%d < %d\n", old_len, new_len);
	D_REALLOC(p, *arrayp, elem_size * new_len);
	if (p == NULL)
		return -DER_NOMEM;
	/* Until D_REALLOC does this, zero the new segment. */
	memset(p + elem_size * old_len, 0, elem_size * (new_len - old_len));
	*arrayp = p;
	return 0;
}

enum {
	UNPACK_COMPLETE_IO = 1,	/* Only finish current I/O */
	UNPACK_COMPLETE_IOD = 2,	/* Only finish current IOD */
};

static int
unpack_csum(d_iov_t *csum_iov, struct dcs_iod_csums *iod_csums)
{
	if (csum_iov != NULL && csum_iov->iov_buf) {
		/** unpack csums */
		struct dcs_csum_info *tmp_csum_info;

		ci_cast(&tmp_csum_info, csum_iov);
		if (tmp_csum_info == NULL)
			return 0;

		ci_move_next_iov(tmp_csum_info, csum_iov);
		iod_csums->ic_data[iod_csums->ic_nr] = *tmp_csum_info;
		/** will be freed in clear_iod_csum() */
		D_ALLOC(iod_csums->ic_data[iod_csums->ic_nr].cs_csum,
			ci_csums_len(*tmp_csum_info));
		if (iod_csums->ic_data[iod_csums->ic_nr].cs_csum == NULL)
			return -DER_NOMEM;
		memcpy(iod_csums->ic_data[iod_csums->ic_nr].cs_csum,
		       tmp_csum_info->cs_csum, ci_csums_len(*tmp_csum_info));

		iod_csums->ic_nr++;
	}

	return 0;
}

/* Parse recxs in <*data, len> and append them to iod and sgl. */
static int
unpack_recxs(daos_iod_t *iod, int *recxs_cap, daos_epoch_t *eph,
	     d_sg_list_t *sgl, daos_key_desc_t *kds, void *data,
	     d_iov_t *csum_iov, struct dcs_iod_csums *iod_csums,
	     unsigned int type)
{
	struct obj_enum_rec	*rec = data;
	int			rc = 0;

	if (kds == NULL)
		return 0;

	if (iod->iod_nr == 0)
		iod->iod_type = type;

	/* If the arrays are full, grow them as if all the remaining
	 * recxs have no inline data.
	 */
	if (iod->iod_nr + 1 > *recxs_cap) {
		int cap = *recxs_cap + 32;

		rc = grow_array((void **)&iod->iod_recxs,
				sizeof(*iod->iod_recxs), *recxs_cap, cap);
		if (rc != 0)
			D_GOTO(out, rc);

		if (sgl != NULL) {
			rc = grow_array((void **)&sgl->sg_iovs,
					sizeof(*sgl->sg_iovs),
					*recxs_cap, cap);
			if (rc != 0)
				D_GOTO(out, rc);
		}

		/** will be freed with iod.recxs in clear_top_iod */
		if (csum_iov != NULL && csum_iov->iov_buf) {
			rc = grow_array((void **)&iod_csums->ic_data,
					sizeof(*iod_csums->ic_data),
					*recxs_cap, cap);
			if (rc != 0)
				D_GOTO(out, rc);
		}

		/* If we execute any of the three breaks above,
		 * *recxs_cap will be < the real capacities of some of
		 * the arrays. This is harmless, as it only causes the
		 * diff segment to be copied and zeroed unnecessarily
		 * next time we grow them.
		 */
		*recxs_cap = cap;
	}

	/* Get the max epoch for the current iod, might be used by
	 * punch rebuild, see rebuild_punch_one()
	 */
	if (*eph < rec->rec_epr.epr_lo)
		*eph = rec->rec_epr.epr_lo;

	iod->iod_recxs[iod->iod_nr] = rec->rec_recx;
	iod->iod_nr++;
	iod->iod_size = rec->rec_size;

	/* Append the data, if inline. */
	if (sgl != NULL && rec->rec_size > 0) {
		d_iov_t *iov = &sgl->sg_iovs[sgl->sg_nr];

		if (rec->rec_flags & RECX_INLINE) {
			d_iov_set(iov, data + sizeof(*rec), rec->rec_size *
					     rec->rec_recx.rx_nr);
		} else {
			d_iov_set(iov, NULL, 0);
		}

		rc = unpack_csum(csum_iov, iod_csums);
		if (rc != 0)
			return rc;
		sgl->sg_nr++;
		D_ASSERTF(sgl->sg_nr <= iod->iod_nr, "%u == %u\n",
			  sgl->sg_nr, iod->iod_nr);
	}

	D_DEBUG(DB_IO, "unpacked data %p idx/nr "DF_U64"/"DF_U64
		" ver %u eph "DF_U64" size %zd epr ["DF_U64"/"DF_U64"]\n",
		rec, iod->iod_recxs[iod->iod_nr - 1].rx_idx,
		iod->iod_recxs[iod->iod_nr - 1].rx_nr, rec->rec_version,
		*eph, iod->iod_size, rec->rec_epr.epr_lo, rec->rec_epr.epr_hi);

out:
	D_DEBUG(DB_IO, "unpacked nr %d version/type /%u/%d rc "DF_RC"\n",
		iod->iod_nr, rec->rec_version, iod->iod_type, DP_RC(rc));
	return rc;
}

/**
 * Initialize \a io with \a iods[\a iods_cap], \a recxs_caps[\a iods_cap], and
 * \a sgls[\a iods_cap].
 *
 * \param[in,out]	io		I/O descriptor
 * \param[in]		oid		oid
 * \param[in]		iods		daos_iod_t array
 * \param[in]		recxs_caps	recxs capacity array
 * \param[in]		sgls		optional sgl array for inline recxs
 * \param[in]		akey_ephs	akey punched ephs
 * \param[in]		rec_ephs	record punched ephs
 * \param[in]		iods_cap	maximal number of elements in \a iods,
 *					\a recxs_caps, \a sgls, and \a ephs
 */
static void
dss_enum_unpack_io_init(struct dss_enum_unpack_io *io, daos_unit_oid_t oid,
			daos_iod_t *iods, struct dcs_iod_csums *iods_csums,
			int *recxs_caps, d_sg_list_t *sgls,
			daos_epoch_t *akey_ephs, daos_epoch_t *rec_ephs,
			int iods_cap)
{
	memset(io, 0, sizeof(*io));

	D_ASSERTF(iods_cap > 0, "%d\n", iods_cap);
	io->ui_iods_cap = iods_cap;

	D_ASSERT(iods != NULL);
	memset(iods, 0, sizeof(*iods) * iods_cap);
	io->ui_iods = iods;

	D_ASSERT(iods_csums != NULL);
	memset(iods_csums, 0, sizeof(*iods_csums) * iods_cap);
	io->ui_iods_csums = iods_csums;

	D_ASSERT(recxs_caps != NULL);
	memset(recxs_caps, 0, sizeof(*recxs_caps) * iods_cap);
	io->ui_recxs_caps = recxs_caps;

	io->ui_iods_top = -1;
	if (sgls != NULL) {
		memset(sgls, 0, sizeof(*sgls) * iods_cap);
		io->ui_sgls = sgls;
	}

	if (akey_ephs != NULL) {
		memset(akey_ephs, 0, sizeof(*akey_ephs) * iods_cap);
		io->ui_akey_punch_ephs = akey_ephs;
	}

	if (rec_ephs != NULL) {
		memset(rec_ephs, 0, sizeof(*rec_ephs) * iods_cap);
		io->ui_rec_punch_ephs = rec_ephs;
	}
}

static void
clear_iod(daos_iod_t *iod, d_sg_list_t *sgl, int *recxs_cap)
{
	daos_iov_free(&iod->iod_name);
	if (iod->iod_recxs != NULL)
		D_FREE(iod->iod_recxs);
	memset(iod, 0, sizeof(*iod));

	if (sgl != NULL) {
		if (sgl->sg_iovs != NULL)
			D_FREE(sgl->sg_iovs);
		memset(sgl, 0, sizeof(*sgl));
	}

	*recxs_cap = 0;
}
static void
clear_iod_csum(struct dcs_iod_csums *iod_csum)
{
	int i;

	if (iod_csum == NULL || iod_csum->ic_data == NULL)
		return;

	for (i = 0; i < iod_csum->ic_nr; i++)
		if (iod_csum->ic_data[i].cs_csum != NULL)
			D_FREE(iod_csum->ic_data->cs_csum);

	D_FREE(iod_csum->ic_data);
}

/**
 * Clear the iods/sgls in \a io.
 *
 * \param[in]	io	I/O descriptor
 */
static void
dss_enum_unpack_io_clear(struct dss_enum_unpack_io *io)
{
	int i;

	for (i = 0; i <= io->ui_iods_top; i++) {
		d_sg_list_t *sgl = NULL;

		if (io->ui_sgls != NULL)
			sgl = &io->ui_sgls[i];
		clear_iod_csum(io_iod_csums(io, i));
		clear_iod(&io->ui_iods[i], sgl, &io->ui_recxs_caps[i]);
	}

	if (io->ui_akey_punch_ephs)
		memset(io->ui_akey_punch_ephs, 0,
		       sizeof(daos_epoch_t) * io->ui_iods_cap);
	if (io->ui_rec_punch_ephs)
		memset(io->ui_rec_punch_ephs, 0,
		       sizeof(daos_epoch_t) * io->ui_iods_cap);
	io->ui_dkey_punch_eph = 0;
	io->ui_iods_top = -1;
	io->ui_version = 0;
}

/**
 * Finalize \a io. All iods/sgls must have already been cleared.
 *
 * \param[in]	io	I/O descriptor
 */
static void
dss_enum_unpack_io_fini(struct dss_enum_unpack_io *io)
{
	D_ASSERTF(io->ui_iods_top == -1, "%d\n", io->ui_iods_top);
	daos_iov_free(&io->ui_dkey);
}

static void
clear_top_iod(struct dss_enum_unpack_io *io)
{
	int idx = io->ui_iods_top;

	if (idx == -1)
		return;

	if (io->ui_iods[idx].iod_nr == 0) {
		d_sg_list_t *sgl = NULL;

		D_DEBUG(DB_IO, "iod without recxs: %d\n", idx);
		if (io->ui_sgls != NULL)
			sgl = &io->ui_sgls[idx];
		clear_iod_csum(io_iod_csums(io, idx));
		clear_iod(&io->ui_iods[idx], sgl, &io->ui_recxs_caps[idx]);
		io->ui_iods_top--;
	}
}

/* Close io, pass it to cb, and clear it. */
static int
complete_io(struct dss_enum_unpack_io *io, dss_enum_unpack_cb_t cb, void *arg)
{
	int rc = 0;

	if (io->ui_iods_top == -1) {
		D_DEBUG(DB_IO, "io empty\n");
		goto out;
	}

	/* in case there are some garbage */
	clear_top_iod(io);

	rc = cb(io, arg);
out:
	dss_enum_unpack_io_clear(io);
	return rc;
}

static int
next_iod(struct dss_enum_unpack_io *io, dss_enum_unpack_cb_t cb, void *cb_arg,
	 d_iov_t *iod_name);

/* complete the IO, and initialize the first IOD */
static int
complete_io_init_iod(struct dss_enum_unpack_io *io,
		     dss_enum_unpack_cb_t cb, void *cb_arg,
		     d_iov_t *new_iod_name)
{
	daos_iod_t	*top_iod;
	d_iov_t		iod_akey = { 0 };
	int		rc;

	if (io->ui_iods_top < 0)
		return 0;

	if (new_iod_name == NULL) {
		/* Keeps the original top iod_name for initializing the new
		 * IOD after complete.
		 */
		top_iod = &io->ui_iods[io->ui_iods_top];
		rc = daos_iov_copy(&iod_akey, &top_iod->iod_name);
		if (rc)
			D_GOTO(free, rc);
		new_iod_name = &iod_akey;
	}

	rc = complete_io(io, cb, cb_arg);
	if (rc)
		D_GOTO(free, rc);

	rc = next_iod(io, cb, cb_arg, new_iod_name);
	if (rc)
		D_GOTO(free, rc);
free:
	daos_iov_free(&iod_akey);
	return rc;
}

/*
 * Move to next iod of io.
 * If it contains recxs, append it to io by incrementing
 * io->ui_iods_top. If it doesn't contain any recx, clear it.
 */
static int
next_iod(struct dss_enum_unpack_io *io, dss_enum_unpack_cb_t cb, void *cb_arg,
	 d_iov_t *new_iod_name)
{
	int idx;
	int rc = 0;

	D_ASSERTF(io->ui_iods_cap > 0, "%d > 0\n", io->ui_iods_cap);

	/* Reclaim the top if needed */
	idx = io->ui_iods_top;
	if (idx != -1 && io->ui_iods[idx].iod_nr == 0)
		clear_top_iod(io);

	/* Reach the limit, complete the current IO */
	if (io->ui_iods_top == io->ui_iods_cap - 1)
		return complete_io_init_iod(io, cb, cb_arg, new_iod_name);

	io->ui_iods_top++;

	/* Init the iod_name of the new IOD */
	if (new_iod_name == NULL && idx != -1)
		new_iod_name = &io->ui_iods[idx].iod_name;
	if (new_iod_name != NULL)
		rc = daos_iov_copy(&io->ui_iods[io->ui_iods_top].iod_name,
				   new_iod_name);

	D_DEBUG(DB_IO, "move to top %d\n", io->ui_iods_top);

	return rc;
}

/**
 * Unpack dkey and akey
 */
static int
enum_unpack_key(daos_key_desc_t *kds, char *key_data,
		struct dss_enum_unpack_io *io, d_iov_t *csum_iov,
		dss_enum_unpack_cb_t cb, void *cb_arg)
{
	daos_key_t	key;
	int		rc = 0;

	D_ASSERT(kds->kd_val_type == OBJ_ITER_DKEY ||
		 kds->kd_val_type == OBJ_ITER_AKEY);

	if (csum_iov != NULL && csum_iov->iov_buf) {
		struct dcs_csum_info *csum_info;

		/** keys aren't stored or needed by the I/O (they will have
		 * already been verified at this point), so just move the iov
		 * along.
		 */
		ci_cast(&csum_info, csum_iov);
		ci_move_next_iov(csum_info, csum_iov);
	}

	key.iov_buf = key_data;
	key.iov_buf_len = kds->kd_key_len;
	key.iov_len = kds->kd_key_len;
	if (kds->kd_val_type == OBJ_ITER_AKEY &&
	    io->ui_dkey.iov_buf == NULL) {
		D_ERROR("No dkey for akey "DF_KEY" invalid buf.\n",
			DP_KEY(&key));
		return -DER_INVAL;
	}

	if (kds->kd_val_type == OBJ_ITER_DKEY) {
		if (io->ui_dkey.iov_len == 0) {
			rc = daos_iov_copy(&io->ui_dkey, &key);
		} else if (!daos_key_match(&io->ui_dkey, &key)) {
			/* Close current IOD if dkey are different */
			rc = complete_io(io, cb, cb_arg);
			if (rc != 0)
				return rc;

			/* Update to the new dkey */
			daos_iov_free(&io->ui_dkey);
			rc = daos_iov_copy(&io->ui_dkey, &key);
		}
		D_DEBUG(DB_IO, "process dkey "DF_KEY": rc "DF_RC"\n",
			DP_KEY(&key), DP_RC(rc));
		return rc;
	}

	D_DEBUG(DB_IO, "process akey %d %s\n",
		(int)key.iov_len, (char *)key.iov_buf);

	if (io->ui_iods_top == -1 ||
	    !daos_key_match(&io->ui_iods[io->ui_iods_top].iod_name, &key))
		/* empty io or current key does not match */
		rc = next_iod(io, cb, cb_arg, &key);

	return rc;
}

/**
 * Unpack punched epochs.
 */
static int
enum_unpack_punched_ephs(daos_key_desc_t *kds, char *data,
			 struct dss_enum_unpack_io *io)
{
	int idx;

	if (kds->kd_key_len != sizeof(daos_epoch_t))
		return -DER_INVAL;

	if (kds->kd_val_type == OBJ_ITER_DKEY_EPOCH) {
		memcpy(&io->ui_dkey_punch_eph, data, kds->kd_key_len);
		return 0;
	}

	if (io->ui_iods_top == -1) {
		D_ERROR("punched epoch for empty akey rc %d\n", -DER_INVAL);
		return -DER_INVAL;
	}

	idx = io->ui_iods_top;
	D_ASSERT(io->ui_akey_punch_ephs != NULL);
	memcpy(&io->ui_akey_punch_ephs[idx], data, kds->kd_key_len);

	return 0;
}

static int
enum_unpack_recxs(daos_key_desc_t *kds, void *data,
		  struct dss_enum_unpack_io *io, d_iov_t *csum_iov,
		  dss_enum_unpack_cb_t cb, void *cb_arg)
{
	daos_key_t		iod_akey = { 0 };
	daos_key_t		*dkey;
	struct obj_enum_rec	*rec = data;
	void			*ptr = data;
	int			top = io->ui_iods_top;
	daos_iod_t		*top_iod;
	unsigned int		type;
	int			rc = 0;

	if (top == -1)
		return -DER_INVAL;

	dkey = &io->ui_dkey;
	if (dkey->iov_len == 0) {
		rc = -DER_INVAL;
		D_ERROR("invalid list buf "DF_RC"\n", DP_RC(rc));
		D_GOTO(free, rc);
	}

	if (kds->kd_val_type == OBJ_ITER_SINGLE)
		type = DAOS_IOD_SINGLE;
	else
		type = DAOS_IOD_ARRAY;

	/* Check version first to see if the current IO should be complete. Only
	 * one version per VOS update.
	 */
	if (io->ui_version == 0) {
		io->ui_version = rec->rec_version;
	} else if (io->ui_version != rec->rec_version) {
		D_DEBUG(DB_IO, "different version %u != %u\n", io->ui_version,
			rec->rec_version);

		rc = complete_io_init_iod(io, cb, cb_arg, NULL);
		if (rc)
			D_GOTO(free, rc);
	}

	top = io->ui_iods_top;
	/*
	 * Check the iod size and iod_type to see if the current IOD should be
	 * moved to next.
	 */
	top_iod = &io->ui_iods[top];
	if (top_iod->iod_nr > 0 &&
	    (top_iod->iod_type == DAOS_IOD_SINGLE ||
	     top_iod->iod_type != type || rec->rec_size == 0 ||
	     top_iod->iod_size == 0)) {
		D_DEBUG(DB_IO, "iod_type %d  type %d rec/iod "DF_U64"/%zd\n",
			top_iod->iod_type, type, rec->rec_size,
			top_iod->iod_size);
		/* Complete the current IOD */
		rc = next_iod(io, cb, cb_arg, &top_iod->iod_name);
		if (rc)
			D_GOTO(free, rc);
	}
	top = io->ui_iods_top;

	rc = unpack_recxs(&io->ui_iods[top], &io->ui_recxs_caps[top],
			  &io->ui_rec_punch_ephs[top],
			  io->ui_sgls == NULL ?  NULL : &io->ui_sgls[top],
			  kds, ptr, csum_iov, &io->ui_iods_csums[top], type);
free:
	daos_iov_free(&iod_akey);
	D_DEBUG(DB_IO, "unpack recxs: "DF_RC"\n", DP_RC(rc));
	return rc;
}

static int
enum_unpack_oid(daos_key_desc_t *kds, void *data,
		struct dss_enum_unpack_io *io,
		dss_enum_unpack_cb_t cb, void *cb_arg)
{
	daos_unit_oid_t	*oid = data;
	int		 rc = 0;

	if (kds->kd_key_len != sizeof(*oid)) {
		D_ERROR("Invalid object ID size: "DF_U64
			" != %zu\n", kds->kd_key_len, sizeof(*oid));
		rc = -DER_INVAL;
		return rc;
	}

	if (daos_unit_oid_is_null(io->ui_oid)) {
		io->ui_oid = *oid;
	} else if (daos_unit_oid_compare(io->ui_oid, *oid) != 0) {
		rc = complete_io(io, cb, cb_arg);
		if (rc != 0)
			return rc;
		daos_iov_free(&io->ui_dkey);
		io->ui_oid = *oid;
	}

	D_DEBUG(DB_REBUILD, "process obj "DF_UOID"\n", DP_UOID(io->ui_oid));

	return rc;
}

struct io_unpack_arg {
	struct dss_enum_unpack_io	*io;
	dss_enum_unpack_cb_t		cb;
	d_iov_t				*csum_iov;
	void				*cb_arg;
};

static int
enum_obj_io_unpack_cb(daos_key_desc_t *kds, void *ptr, unsigned int size,
		      void *arg)
{
	struct io_unpack_arg		*unpack_arg = arg;
	struct dss_enum_unpack_io	*io = unpack_arg->io;
	int				rc;

	switch (kds->kd_val_type) {
	case OBJ_ITER_OBJ:
		rc = enum_unpack_oid(kds, ptr, io, unpack_arg->cb,
				     unpack_arg->cb_arg);
		break;
	case OBJ_ITER_DKEY:
	case OBJ_ITER_AKEY:
		rc = enum_unpack_key(kds, ptr, io, unpack_arg->csum_iov,
				     unpack_arg->cb, unpack_arg->cb_arg);
		break;
	case OBJ_ITER_RECX:
	case OBJ_ITER_SINGLE:
		rc = enum_unpack_recxs(kds, ptr, io, unpack_arg->csum_iov,
				       unpack_arg->cb, unpack_arg->cb_arg);
		break;
	case OBJ_ITER_DKEY_EPOCH:
	case OBJ_ITER_AKEY_EPOCH:
		rc = enum_unpack_punched_ephs(kds, ptr, io);
		break;
	default:
		D_ERROR("unknown kds type %d\n", kds->kd_val_type);
		rc = -DER_INVAL;
		break;
	}

	/* Complete the IO if it reaches to the limit */
	if (io->ui_iods_top == io->ui_iods_cap - 1) {
		rc = complete_io_init_iod(io, unpack_arg->cb,
					  unpack_arg->cb_arg, NULL);
		if (rc != 0)
			D_ERROR("complete io failed: rc "DF_RC"\n",
				DP_RC(rc));
	}

	return rc;
}

int
obj_enum_iterate(daos_key_desc_t *kdss, d_sg_list_t *sgl, int nr,
		 unsigned int type, obj_enum_process_cb_t cb,
		 void *cb_arg)
{
	char		*ptr;
	unsigned int	i;
	int		rc = 0;

	D_ASSERTF(sgl->sg_nr > 0, "%u\n", sgl->sg_nr);
	D_ASSERT(sgl->sg_iovs != NULL);
	ptr = sgl->sg_iovs[0].iov_buf;
	for (i = 0; i < nr; i++) {
		daos_key_desc_t *kds = &kdss[i];

		D_DEBUG(DB_REBUILD, "process %d type %d ptr %p len "DF_U64
			" total %zd\n", i, kds->kd_val_type, ptr,
			kds->kd_key_len, sgl->sg_iovs[0].iov_len);
		if (kds->kd_val_type == 0 ||
		    (kds->kd_val_type != type && type != -1)) {
			ptr += kds->kd_key_len;
			D_DEBUG(DB_REBUILD, "skip type/size %d/%zd\n",
				kds->kd_val_type, kds->kd_key_len);
			continue;
		}

		if (kds->kd_val_type == OBJ_ITER_RECX ||
		    kds->kd_val_type == OBJ_ITER_SINGLE) {
			char *end = ptr + kds->kd_key_len;
			char *data = ptr;

			while (data < end) {
				struct obj_enum_rec *rec;

				rec = (struct obj_enum_rec *)data;
				rc = cb(kds, data, sizeof(struct obj_enum_rec),
					cb_arg);
				if (rc < 0) /* normal case */
					break;
				if (rec->rec_flags & RECX_INLINE)
					data += sizeof(struct obj_enum_rec) +
							rec->rec_size *
							rec->rec_recx.rx_nr;
				else
					data += sizeof(struct obj_enum_rec);
			}
		} else {
			rc = cb(kds, ptr, kds->kd_key_len, cb_arg);
		}
		ptr += kds->kd_key_len;
		if (rc) {
			D_ERROR("iterate %dth failed: rc"DF_RC"\n", i,
				DP_RC(rc));
			break;
		}
	}

	D_DEBUG(DB_REBUILD, "process %d list buf rc "DF_RC"\n", nr, DP_RC(rc));

	return rc;
}

/**
 * Unpack the result of a dss_enum_pack enumeration into \a io, which can then
 * be used to issue a VOS update. \a arg->*_anchor are ignored currently. \a cb
 * will be called, for the caller to consume the recxs accumulated in \a io.
 *
 * \param[in]	oid	OID
 * \param[in]	kds	key description
 * \param[in]	kds_num	kds number
 * \param[in]	sgl	sgl
 * \param[in]	csum	checksum buffer
 * \param[in]	cb	callback
 * \param[in]	cb_arg	callback argument
 */
int
dss_enum_unpack(daos_unit_oid_t oid, daos_key_desc_t *kds, int kds_num,
		d_sg_list_t *sgl, d_iov_t *csum, dss_enum_unpack_cb_t cb,
		void *cb_arg)
{
	struct dss_enum_unpack_io	io = { 0 };
	daos_iod_t			iods[DSS_ENUM_UNPACK_MAX_IODS];
	struct dcs_iod_csums		iods_csums[DSS_ENUM_UNPACK_MAX_IODS];
	int				recxs_caps[DSS_ENUM_UNPACK_MAX_IODS];
	d_sg_list_t			sgls[DSS_ENUM_UNPACK_MAX_IODS];
	daos_epoch_t			ephs[DSS_ENUM_UNPACK_MAX_IODS];
	daos_epoch_t			rec_ephs[DSS_ENUM_UNPACK_MAX_IODS];
	d_iov_t				csum_iov = { 0 };
	struct io_unpack_arg		unpack_arg;
	int				rc = 0;

	D_ASSERT(kds_num > 0);
	D_ASSERT(kds != NULL);
	dss_enum_unpack_io_init(&io, oid, iods, iods_csums, recxs_caps, sgls,
				ephs, rec_ephs, DSS_ENUM_UNPACK_MAX_IODS);

	if (csum)
		csum_iov = *csum;
	D_ASSERTF(sgl->sg_nr > 0, "%u\n", sgl->sg_nr);
	D_ASSERT(sgl->sg_iovs != NULL);
	unpack_arg.cb = cb;
	unpack_arg.io = &io;
	unpack_arg.cb_arg = cb_arg;
	unpack_arg.csum_iov = &csum_iov;
	rc = obj_enum_iterate(kds, sgl, kds_num, -1, enum_obj_io_unpack_cb,
			      &unpack_arg);
	if (rc)
		D_GOTO(out, rc);

	if (io.ui_iods_top >= 0)
		rc = complete_io(&io, cb, cb_arg);

out:
	D_DEBUG(DB_REBUILD, "process list buf "DF_UOID" rc "DF_RC"\n",
		DP_UOID(io.ui_oid), DP_RC(rc));

	dss_enum_unpack_io_fini(&io);
	return rc;
}<|MERGE_RESOLUTION|>--- conflicted
+++ resolved
@@ -386,15 +386,6 @@
 	if (inline_data && data_size > 0) {
 		d_iov_t iov_out;
 
-<<<<<<< HEAD
-		/* inline packing for the small recx located on SCM */
-		D_ASSERTF(key_ent->ie_biov.bi_addr.ba_type == DAOS_MEDIA_SCM,
-			  "Invalid ba_type %d, ba_off "DF_X64
-			  ", thres %ld, data_size %ld, type %d, iod_size %ld\n",
-			  key_ent->ie_biov.bi_addr.ba_type,
-			  key_ent->ie_biov.bi_addr.ba_off,
-			  arg->inline_thres, data_size, type, iod_size);
-=======
 		/* For SV case, inline data must be located on SCM.
 		 * For EV case, the inline data may be only part of
 		 * the original extent. The other part(s) of the EV
@@ -410,7 +401,6 @@
 				  key_ent->ie_biov.bi_addr.ba_type,
 				  key_ent->ie_biov.bi_addr.ba_off,
 				  arg->inline_thres, data_size, type, iod_size);
->>>>>>> 90d1cf6e
 
 		d_iov_set(&iov_out, iovs[arg->sgl_idx].iov_buf +
 				       iovs[arg->sgl_idx].iov_len, data_size);
