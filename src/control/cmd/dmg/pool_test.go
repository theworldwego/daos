//
// (C) Copyright 2019-2020 Intel Corporation.
//
// Licensed under the Apache License, Version 2.0 (the "License");
// you may not use this file except in compliance with the License.
// You may obtain a copy of the License at
//
//    http://www.apache.org/licenses/LICENSE-2.0
//
// Unless required by applicable law or agreed to in writing, software
// distributed under the License is distributed on an "AS IS" BASIS,
// WITHOUT WARRANTIES OR CONDITIONS OF ANY KIND, either express or implied.
// See the License for the specific language governing permissions and
// limitations under the License.
//
// GOVERNMENT LICENSE RIGHTS-OPEN SOURCE SOFTWARE
// The Government's rights to use, modify, reproduce, release, perform, display,
// or disclose this software are subject to the terms of the Apache License as
// provided in Contract No. 8F-30005.
// Any reproduction of computer software, computer software documentation, or
// portions thereof marked with this legend must also reproduce the markings.
//

package main

import (
	"bufio"
	"fmt"
	"os"
	"os/user"
	"path/filepath"
	"strconv"
	"strings"
	"testing"

	"github.com/google/go-cmp/cmp"
	"github.com/pkg/errors"

	"github.com/daos-stack/daos/src/control/build"
	. "github.com/daos-stack/daos/src/control/common"
	"github.com/daos-stack/daos/src/control/lib/control"
	"github.com/daos-stack/daos/src/control/logging"
	"github.com/daos-stack/daos/src/control/system"
)

func createACLFile(t *testing.T, path string, acl *control.AccessControlList) {
	t.Helper()

	file, err := os.Create(path)
	if err != nil {
		t.Fatalf("Couldn't create ACL file: %v", err)
	}
	defer file.Close()

	_, err = file.WriteString(control.FormatACLDefault(acl))
	if err != nil {
		t.Fatalf("Couldn't write to file: %v", err)
	}
}

func TestPoolCommands(t *testing.T) {
	testScmSizeStr := "512GiB"
	testScmSize := 549755813888
	testNvmeSizeStr := "512GB"
	testNvmeSize := 512000000000
	eUsr, err := user.Current()
	if err != nil {
		t.Fatal(err)
	}
	eGrp, err := user.LookupGroupId(eUsr.Gid)
	if err != nil {
		t.Fatal(err)
	}

	tmpDir, tmpCleanup := CreateTestDir(t)
	defer tmpCleanup()

	// Some tests need a valid ACL file
	testACLFile := filepath.Join(tmpDir, "test_acl.txt")
	testACL := &control.AccessControlList{
		Entries: []string{"A::OWNER@:rw", "A:G:GROUP@:rw"},
	}
	createACLFile(t, testACLFile, testACL)

	// An existing file with contents for tests that need to verify overwrite
	testExistingFile := filepath.Join(tmpDir, "existing.txt")
	createACLFile(t, testExistingFile, testACL)

	// An existing file with write-only perms
	testWriteOnlyFile := filepath.Join(tmpDir, "write.txt")
	createACLFile(t, testWriteOnlyFile, testACL)
	err = os.Chmod(testWriteOnlyFile, 0222)
	if err != nil {
		t.Fatalf("Couldn't set file writable only")
	}

	testEmptyFile := filepath.Join(tmpDir, "empty.txt")
	empty, err := os.Create(testEmptyFile)
	if err != nil {
		t.Fatalf("Failed to create empty file: %s", err)
	}
	empty.Close()

	// Subdirectory with no write perms
	testNoPermDir := filepath.Join(tmpDir, "badpermsdir")
	if err := os.Mkdir(testNoPermDir, 0444); err != nil {
		t.Fatal(err)
	}

	runCmdTests(t, []cmdTest{
		{
			"Create pool with missing arguments",
			"pool create",
			"",
			errMissingFlag,
		},
		{
			"Create pool with minimal arguments",
			fmt.Sprintf("pool create --scm-size %s --nsvc 3", testScmSizeStr),
			strings.Join([]string{
				"ConnectClients",
				printRequest(t, &control.PoolCreateReq{
					ScmBytes:   uint64(testScmSize),
					NumSvcReps: 3,
					Sys:        "daos_server", // FIXME: This should be a constant
					User:       eUsr.Username + "@",
					UserGroup:  eGrp.Name + "@",
					Ranks:      []system.Rank{},
				}),
			}, " "),
			nil,
		},
		{
			"Create pool with all arguments",
			fmt.Sprintf("pool create --scm-size %s --nsvc 3 --user foo --group bar --nvme-size %s --sys fnord --acl-file %s",
				testScmSizeStr, testNvmeSizeStr, testACLFile),
			strings.Join([]string{
				"ConnectClients",
				printRequest(t, &control.PoolCreateReq{
					ScmBytes:   uint64(testScmSize),
					NvmeBytes:  uint64(testNvmeSize),
					NumSvcReps: 3,
					Sys:        "fnord",
					User:       "foo@",
					UserGroup:  "bar@",
					Ranks:      []system.Rank{},
					ACL:        testACL,
				}),
			}, " "),
			nil,
		},
		{
			"Create pool with raw byte count size args",
			fmt.Sprintf("pool create --scm-size %s --nsvc 3 --user foo --group bar --nvme-size %s --sys fnord --acl-file %s",
				strconv.Itoa(testScmSize), strconv.Itoa(testNvmeSize), testACLFile),
			strings.Join([]string{
				"ConnectClients",
				printRequest(t, &control.PoolCreateReq{
					ScmBytes:   uint64(testScmSize),
					NvmeBytes:  uint64(testNvmeSize),
					NumSvcReps: 3,
					Sys:        "fnord",
					User:       "foo@",
					UserGroup:  "bar@",
					Ranks:      []system.Rank{},
					ACL:        testACL,
				}),
			}, " "),
			nil,
		},
		{
			"Create pool with user and group domains",
			fmt.Sprintf("pool create --scm-size %s --nsvc 3 --user foo@home --group bar@home", testScmSizeStr),
			strings.Join([]string{
				"ConnectClients",
				printRequest(t, &control.PoolCreateReq{
					ScmBytes:   uint64(testScmSize),
					NumSvcReps: 3,
					Sys:        "daos_server",
					User:       "foo@home",
					UserGroup:  "bar@home",
					Ranks:      []system.Rank{},
				}),
			}, " "),
			nil,
		},
		{
			"Create pool with user but no group",
			fmt.Sprintf("pool create --scm-size %s --nsvc 3 --user foo", testScmSizeStr),
			strings.Join([]string{
				"ConnectClients",
				printRequest(t, &control.PoolCreateReq{
					ScmBytes:   uint64(testScmSize),
					NumSvcReps: 3,
					Sys:        "daos_server",
					User:       "foo@",
					UserGroup:  eGrp.Name + "@",
					Ranks:      []system.Rank{},
				}),
			}, " "),
			nil,
		},
		{
			"Create pool with group but no user",
			fmt.Sprintf("pool create --scm-size %s --nsvc 3 --group foo", testScmSizeStr),
			strings.Join([]string{
				"ConnectClients",
				printRequest(t, &control.PoolCreateReq{
					ScmBytes:   uint64(testScmSize),
					NumSvcReps: 3,
					Sys:        "daos_server",
					User:       eUsr.Username + "@",
					UserGroup:  "foo@",
					Ranks:      []system.Rank{},
				}),
			}, " "),
			nil,
		},
		{
			"Create pool with invalid ACL file",
			fmt.Sprintf("pool create --scm-size %s --acl-file /not/a/real/file", testScmSizeStr),
			"ConnectClients",
			dmgTestErr("opening ACL file: open /not/a/real/file: no such file or directory"),
		},
		{
			"Create pool with empty ACL file",
			fmt.Sprintf("pool create --scm-size %s --acl-file %s", testScmSizeStr, testEmptyFile),
			"ConnectClients",
			dmgTestErr(fmt.Sprintf("ACL file '%s' contains no entries", testEmptyFile)),
		},
		{
			"Exclude a target with single target idx",
			"pool exclude --pool 031bcaf8-f0f5-42ef-b3c5-ee048676dceb --rank 0 --target-idx 1",
			strings.Join([]string{
				"ConnectClients",
				printRequest(t, &control.PoolExcludeReq{
					UUID:      "031bcaf8-f0f5-42ef-b3c5-ee048676dceb",
					Rank:      0,
					Targetidx: []uint32{1},
				}),
			}, " "),
			nil,
		},
		{
			"Exclude a target with multiple idx",
			"pool exclude --pool 031bcaf8-f0f5-42ef-b3c5-ee048676dceb --rank 0 --target-idx 1,2,3",
			strings.Join([]string{
				"ConnectClients",
				printRequest(t, &control.PoolExcludeReq{
					UUID:      "031bcaf8-f0f5-42ef-b3c5-ee048676dceb",
					Rank:      0,
					Targetidx: []uint32{1, 2, 3},
				}),
			}, " "),
			nil,
		},
		/* TODO: Tests need to be fixed after pull pool info */
		{
			"Extend pool with missing arguments",
			"pool extend",
			"",
			errMissingFlag,
		},
		{
			"Extend a pool with a single rank",
			fmt.Sprintf("pool extend --pool 031bcaf8-f0f5-42ef-b3c5-ee048676dceb --ranks=1 --scm-size %s", testScmSizeStr),
			strings.Join([]string{
				"ConnectClients",
				printRequest(t, &control.PoolExtendReq{
<<<<<<< HEAD
					UUID:      "031bcaf8-f0f5-42ef-b3c5-ee048676dceb",
					Ranks:     []uint32{1},
					ScmBytes:  uint64(testScmSize),
					User:      eUsr.Username + "@",
					UserGroup: eGrp.Name + "@",
					Sys:       "daos_server",
=======
					UUID:     "031bcaf8-f0f5-42ef-b3c5-ee048676dceb",
					Ranks:    []system.Rank{1},
					ScmBytes: uint64(testScmSize),
>>>>>>> c3f5426b
				}),
			}, " "),
			nil,
		},
		{
			"Extend a pool with multiple ranks",
			fmt.Sprintf("pool extend --pool 031bcaf8-f0f5-42ef-b3c5-ee048676dceb --ranks=1,2,3 --scm-size %s", testScmSizeStr),
			strings.Join([]string{
				"ConnectClients",
				printRequest(t, &control.PoolExtendReq{
<<<<<<< HEAD
					UUID:      "031bcaf8-f0f5-42ef-b3c5-ee048676dceb",
					Ranks:     []uint32{1, 2, 3},
					ScmBytes:  uint64(testScmSize),
					User:      eUsr.Username + "@",
					UserGroup: eGrp.Name + "@",
					Sys:       "daos_server",
=======
					UUID:     "031bcaf8-f0f5-42ef-b3c5-ee048676dceb",
					Ranks:    []system.Rank{1, 2, 3},
					ScmBytes: uint64(testScmSize),
				}),
			}, " "),
			nil,
		},
		{
			"Exclude a target with no idx given",
			"pool exclude --pool 031bcaf8-f0f5-42ef-b3c5-ee048676dceb --rank 0",
			strings.Join([]string{
				"ConnectClients",
				printRequest(t, &control.PoolExcludeReq{
					UUID:      "031bcaf8-f0f5-42ef-b3c5-ee048676dceb",
					Rank:      0,
					Targetidx: []uint32{},
>>>>>>> c3f5426b
				}),
			}, " "),
			nil,
		},
<<<<<<< HEAD
=======

>>>>>>> c3f5426b
		{
			"Reintegrate a target with single target idx",
			"pool reintegrate --pool 031bcaf8-f0f5-42ef-b3c5-ee048676dceb --rank 0 --target-idx 1",
			strings.Join([]string{
				"ConnectClients",
				printRequest(t, &control.PoolReintegrateReq{
					UUID:      "031bcaf8-f0f5-42ef-b3c5-ee048676dceb",
					Rank:      0,
					Targetidx: []uint32{1},
				}),
			}, " "),
			nil,
		},
		{
			"Reintegrate a target with multiple idx",
			"pool reintegrate --pool 031bcaf8-f0f5-42ef-b3c5-ee048676dceb --rank 0 --target-idx 1,2,3",
			strings.Join([]string{
				"ConnectClients",
				printRequest(t, &control.PoolReintegrateReq{
					UUID:      "031bcaf8-f0f5-42ef-b3c5-ee048676dceb",
					Rank:      0,
					Targetidx: []uint32{1, 2, 3},
				}),
			}, " "),
			nil,
		},
		{
			"Reintegrate a target with no idx given",
			"pool reintegrate --pool 031bcaf8-f0f5-42ef-b3c5-ee048676dceb --rank 0",
			strings.Join([]string{
				"ConnectClients",
				printRequest(t, &control.PoolReintegrateReq{
					UUID:      "031bcaf8-f0f5-42ef-b3c5-ee048676dceb",
					Rank:      0,
					Targetidx: []uint32{},
				}),
			}, " "),
			nil,
		},

		{
			"Destroy pool with force",
			"pool destroy --pool 031bcaf8-f0f5-42ef-b3c5-ee048676dceb --force",
			strings.Join([]string{
				"ConnectClients",
				printRequest(t, &control.PoolDestroyReq{
					UUID:  "031bcaf8-f0f5-42ef-b3c5-ee048676dceb",
					Force: true,
				}),
			}, " "),
			nil,
		},
		{
			"Evict pool",
			"pool evict --pool 031bcaf8-f0f5-42ef-b3c5-ee048676dceb",
			strings.Join([]string{
				"ConnectClients",
				printRequest(t, &control.PoolEvictReq{
					UUID: "031bcaf8-f0f5-42ef-b3c5-ee048676dceb",
					Sys:  "daos_server",
				}),
			}, " "),
			nil,
		},

		{
			"List pools",
			"pool list",
			strings.Join([]string{
				"ConnectClients",
				printRequest(t, &control.ListPoolsReq{
					System: build.DefaultSystemName,
				}),
			}, " "),
			nil,
		},
		{
			"Set string pool property",
			"pool set-prop --pool 031bcaf8-f0f5-42ef-b3c5-ee048676dceb --name reclaim --value lazy",
			strings.Join([]string{
				"ConnectClients",
				printRequest(t, &control.PoolSetPropReq{
					UUID:     "031bcaf8-f0f5-42ef-b3c5-ee048676dceb",
					Property: "reclaim",
					Value:    "lazy",
				}),
			}, " "),
			nil,
		},
		{
			"Set numeric pool property",
			"pool set-prop --pool 031bcaf8-f0f5-42ef-b3c5-ee048676dceb --name answer --value 42",
			strings.Join([]string{
				"ConnectClients",
				printRequest(t, &control.PoolSetPropReq{
					UUID:     "031bcaf8-f0f5-42ef-b3c5-ee048676dceb",
					Property: "answer",
					Value:    42,
				}),
			}, " "),
			nil,
		},
		{
			"Set pool property missing value",
			"pool set-prop --pool 031bcaf8-f0f5-42ef-b3c5-ee048676dceb --name whoops",
			"",
			errors.New("required flag"),
		},
		{
			"Get pool ACL",
			"pool get-acl --pool 031bcaf8-f0f5-42ef-b3c5-ee048676dceb",
			strings.Join([]string{
				"ConnectClients",
				printRequest(t, &control.PoolGetACLReq{
					UUID: "031bcaf8-f0f5-42ef-b3c5-ee048676dceb",
				}),
			}, " "),
			nil,
		},
		{
			"Get pool ACL with verbose flag",
			"pool get-acl --pool 031bcaf8-f0f5-42ef-b3c5-ee048676dceb --verbose",
			strings.Join([]string{
				"ConnectClients",
				printRequest(t, &control.PoolGetACLReq{
					UUID: "031bcaf8-f0f5-42ef-b3c5-ee048676dceb",
				}),
			}, " "),
			nil,
		},
		{
			"Get pool ACL with output to bad file",
			"pool get-acl --pool 031bcaf8-f0f5-42ef-b3c5-ee048676dceb --outfile /foo/bar/acl.txt",
			strings.Join([]string{
				"ConnectClients",
				printRequest(t, &control.PoolGetACLReq{
					UUID: "031bcaf8-f0f5-42ef-b3c5-ee048676dceb",
				}),
			}, " "),
			errors.New("open /foo/bar/acl.txt: no such file or directory"),
		},
		{
			"Get pool ACL with output to existing file",
			fmt.Sprintf("pool get-acl --pool 031bcaf8-f0f5-42ef-b3c5-ee048676dceb --outfile %s", testExistingFile),
			strings.Join([]string{
				"ConnectClients",
				printRequest(t, &control.PoolGetACLReq{
					UUID: "031bcaf8-f0f5-42ef-b3c5-ee048676dceb",
				}),
			}, " "),
			errors.New(fmt.Sprintf("file already exists: %s", testExistingFile)),
		},
		{
			"Get pool ACL with output to existing file with write-only perms",
			fmt.Sprintf("pool get-acl --pool 031bcaf8-f0f5-42ef-b3c5-ee048676dceb --outfile %s", testWriteOnlyFile),
			strings.Join([]string{
				"ConnectClients",
				printRequest(t, &control.PoolGetACLReq{
					UUID: "031bcaf8-f0f5-42ef-b3c5-ee048676dceb",
				}),
			}, " "),
			errors.New(fmt.Sprintf("file already exists: %s", testWriteOnlyFile)),
		},
		{
			"Get pool ACL with output to existing file with force",
			fmt.Sprintf("pool get-acl --pool 031bcaf8-f0f5-42ef-b3c5-ee048676dceb --outfile %s --force", testExistingFile),
			strings.Join([]string{
				"ConnectClients",
				printRequest(t, &control.PoolGetACLReq{
					UUID: "031bcaf8-f0f5-42ef-b3c5-ee048676dceb",
				}),
			}, " "),
			nil,
		},
		{
			"Get pool ACL with output to directory with no write perms",
			fmt.Sprintf("pool get-acl --pool 031bcaf8-f0f5-42ef-b3c5-ee048676dceb --outfile %s", filepath.Join(testNoPermDir, "out.txt")),
			strings.Join([]string{
				"ConnectClients",
				printRequest(t, &control.PoolGetACLReq{
					UUID: "031bcaf8-f0f5-42ef-b3c5-ee048676dceb",
				}),
			}, " "),
			errors.New(fmt.Sprintf("open %s: permission denied", filepath.Join(testNoPermDir, "out.txt"))),
		},
		{
			"Overwrite pool ACL with invalid ACL file",
			"pool overwrite-acl --pool 12345678-1234-1234-1234-1234567890ab --acl-file /not/a/real/file",
			"ConnectClients",
			dmgTestErr("opening ACL file: open /not/a/real/file: no such file or directory"),
		},
		{
			"Overwrite pool ACL with empty ACL file",
			fmt.Sprintf("pool overwrite-acl --pool 12345678-1234-1234-1234-1234567890ab --acl-file %s", testEmptyFile),
			"ConnectClients",
			dmgTestErr(fmt.Sprintf("ACL file '%s' contains no entries", testEmptyFile)),
		},
		{
			"Overwrite pool ACL",
			fmt.Sprintf("pool overwrite-acl --pool 12345678-1234-1234-1234-1234567890ab --acl-file %s", testACLFile),
			strings.Join([]string{
				"ConnectClients",
				printRequest(t, &control.PoolOverwriteACLReq{
					UUID: "12345678-1234-1234-1234-1234567890ab",
					ACL:  testACL,
				}),
			}, " "),
			nil,
		},
		{
			"Update pool ACL with invalid ACL file",
			"pool update-acl --pool 12345678-1234-1234-1234-1234567890ab --acl-file /not/a/real/file",
			"ConnectClients",
			dmgTestErr("opening ACL file: open /not/a/real/file: no such file or directory"),
		},
		{
			"Update pool ACL with empty ACL file",
			fmt.Sprintf("pool update-acl --pool 12345678-1234-1234-1234-1234567890ab --acl-file %s", testEmptyFile),
			"ConnectClients",
			dmgTestErr(fmt.Sprintf("ACL file '%s' contains no entries", testEmptyFile)),
		},
		{
			"Update pool ACL without file or entry",
			"pool update-acl --pool 12345678-1234-1234-1234-1234567890ab",
			"ConnectClients",
			dmgTestErr("either ACL file or entry parameter is required"),
		},
		{
			"Update pool ACL with both file and entry",
			fmt.Sprintf("pool update-acl --pool 12345678-1234-1234-1234-1234567890ab --acl-file %s --entry A::user@:rw", testACLFile),
			"ConnectClients",
			dmgTestErr("either ACL file or entry parameter is required"),
		},
		{
			"Update pool ACL with ACL file",
			fmt.Sprintf("pool update-acl --pool 12345678-1234-1234-1234-1234567890ab --acl-file %s", testACLFile),
			strings.Join([]string{
				"ConnectClients",
				printRequest(t, &control.PoolUpdateACLReq{
					UUID: "12345678-1234-1234-1234-1234567890ab",
					ACL:  testACL,
				}),
			}, " "),
			nil,
		},
		{
			"Update pool ACL with entry",
			"pool update-acl --pool 12345678-1234-1234-1234-1234567890ab --entry A::user@:rw",
			strings.Join([]string{
				"ConnectClients",
				printRequest(t, &control.PoolUpdateACLReq{
					UUID: "12345678-1234-1234-1234-1234567890ab",
					ACL:  &control.AccessControlList{Entries: []string{"A::user@:rw"}},
				}),
			}, " "),
			nil,
		},
		{
			"Delete pool ACL without principal flag",
			"pool delete-acl --pool 12345678-1234-1234-1234-1234567890ab",
			"ConnectClients",
			dmgTestErr("the required flag `-p, --principal' was not specified"),
		},
		{
			"Delete pool ACL",
			"pool delete-acl --pool 12345678-1234-1234-1234-1234567890ab --principal OWNER@",
			strings.Join([]string{
				"ConnectClients",
				printRequest(t, &control.PoolDeleteACLReq{
					UUID:      "12345678-1234-1234-1234-1234567890ab",
					Principal: "OWNER@",
				}),
			}, " "),
			nil,
		},
		{
			"Nonexistent subcommand",
			"pool quack",
			"",
			fmt.Errorf("Unknown command"),
		},
	})
}

func TestPoolGetACLToFile_Success(t *testing.T) {
	log, buf := logging.NewTestLogger(t.Name())
	defer ShowBufferOnFailure(t, buf)

	tmpDir, tmpCleanup := CreateTestDir(t)
	defer tmpCleanup()

	aclFile := filepath.Join(tmpDir, "out.txt")

	conn := newTestConn(t)
	err := runCmd(t,
		fmt.Sprintf("pool get-acl --pool 031bcaf8-f0f5-42ef-b3c5-ee048676dceb --outfile %s", aclFile),
		log, control.DefaultMockInvoker(log), conn,
	)

	if err != nil {
		t.Fatalf("Expected no error, got: %+v", err)
	}

	expResult := []string{
		"# Entries:",
		"#   None",
	}

	// Verify the contents of the file
	f, err := os.Open(aclFile)
	if err != nil {
		t.Fatalf("File '%s' not written", aclFile)
	}
	defer f.Close()

	result := make([]string, 0)
	scanner := bufio.NewScanner(f)
	for scanner.Scan() {
		if err := scanner.Err(); err != nil {
			t.Fatalf("Error reading from file: %s", err)
		}
		result = append(result, scanner.Text())
	}

	if diff := cmp.Diff(expResult, result); diff != "" {
		t.Fatalf("Unexpected response (-want, +got):\n%s\n", diff)
	}
}<|MERGE_RESOLUTION|>--- conflicted
+++ resolved
@@ -267,18 +267,9 @@
 			strings.Join([]string{
 				"ConnectClients",
 				printRequest(t, &control.PoolExtendReq{
-<<<<<<< HEAD
-					UUID:      "031bcaf8-f0f5-42ef-b3c5-ee048676dceb",
-					Ranks:     []uint32{1},
-					ScmBytes:  uint64(testScmSize),
-					User:      eUsr.Username + "@",
-					UserGroup: eGrp.Name + "@",
-					Sys:       "daos_server",
-=======
 					UUID:     "031bcaf8-f0f5-42ef-b3c5-ee048676dceb",
 					Ranks:    []system.Rank{1},
 					ScmBytes: uint64(testScmSize),
->>>>>>> c3f5426b
 				}),
 			}, " "),
 			nil,
@@ -289,14 +280,6 @@
 			strings.Join([]string{
 				"ConnectClients",
 				printRequest(t, &control.PoolExtendReq{
-<<<<<<< HEAD
-					UUID:      "031bcaf8-f0f5-42ef-b3c5-ee048676dceb",
-					Ranks:     []uint32{1, 2, 3},
-					ScmBytes:  uint64(testScmSize),
-					User:      eUsr.Username + "@",
-					UserGroup: eGrp.Name + "@",
-					Sys:       "daos_server",
-=======
 					UUID:     "031bcaf8-f0f5-42ef-b3c5-ee048676dceb",
 					Ranks:    []system.Rank{1, 2, 3},
 					ScmBytes: uint64(testScmSize),
@@ -313,15 +296,11 @@
 					UUID:      "031bcaf8-f0f5-42ef-b3c5-ee048676dceb",
 					Rank:      0,
 					Targetidx: []uint32{},
->>>>>>> c3f5426b
-				}),
-			}, " "),
-			nil,
-		},
-<<<<<<< HEAD
-=======
-
->>>>>>> c3f5426b
+				}),
+			}, " "),
+			nil,
+		},
+
 		{
 			"Reintegrate a target with single target idx",
 			"pool reintegrate --pool 031bcaf8-f0f5-42ef-b3c5-ee048676dceb --rank 0 --target-idx 1",
