//
// (C) Copyright 2019-2020 Intel Corporation.
//
// Licensed under the Apache License, Version 2.0 (the "License");
// you may not use this file except in compliance with the License.
// You may obtain a copy of the License at
//
//    http://www.apache.org/licenses/LICENSE-2.0
//
// Unless required by applicable law or agreed to in writing, software
// distributed under the License is distributed on an "AS IS" BASIS,
// WITHOUT WARRANTIES OR CONDITIONS OF ANY KIND, either express or implied.
// See the License for the specific language governing permissions and
// limitations under the License.
//
// GOVERNMENT LICENSE RIGHTS-OPEN SOURCE SOFTWARE
// The Government's rights to use, modify, reproduce, release, perform, display,
// or disclose this software are subject to the terms of the Apache License as
// provided in Contract No. 8F-30005.
// Any reproduction of computer software, computer software documentation, or
// portions thereof marked with this legend must also reproduce the markings.
//

package server

import (
	"context"
	"net"
	"sync"
	"testing"
	"time"

	"github.com/golang/protobuf/proto"

	"github.com/daos-stack/daos/src/control/drpc"
	"github.com/daos-stack/daos/src/control/lib/atm"
	"github.com/daos-stack/daos/src/control/logging"
	"github.com/daos-stack/daos/src/control/server/ioserver"
	"github.com/daos-stack/daos/src/control/system"
)

// Utilities for internal server package tests

// mockDrpcClientConfig is a configuration structure for mockDrpcClient
type mockDrpcClientConfig struct {
	IsConnectedBool     bool
	ConnectError        error
	CloseError          error
	SendMsgResponseList []*drpc.Response
	SendMsgErrors       []error
	SendMsgResponse     *drpc.Response
	SendMsgError        error
	ResponseDelay       time.Duration
	SocketPath          string
}

type mockDrpcResponse struct {
	Status  drpc.Status
	Message proto.Message
	Error   error
}

func (cfg *mockDrpcClientConfig) setSendMsgResponseList(t *testing.T, mocks ...*mockDrpcResponse) {
	for _, mock := range mocks {
		body, err := proto.Marshal(mock.Message)
		if err != nil {
			t.Fatal(err)
		}
		response := &drpc.Response{
			Status: mock.Status,
			Body:   body,
		}
		cfg.SendMsgResponseList = append(cfg.SendMsgResponseList, response)
		cfg.SendMsgErrors = append(cfg.SendMsgErrors, mock.Error)
	}
}

func (cfg *mockDrpcClientConfig) setSendMsgResponse(status drpc.Status, body []byte, err error) {
	cfg.SendMsgResponse = &drpc.Response{
		Status: status,
		Body:   body,
	}
	cfg.SendMsgError = err
}

func (cfg *mockDrpcClientConfig) setResponseDelay(duration time.Duration) {
	cfg.ResponseDelay = duration
}

// mockDrpcClient is a mock of the DomainSocketClient interface
type mockDrpcClient struct {
	sync.Mutex
	cfg              mockDrpcClientConfig
	CloseCallCount   int
	SendMsgInputCall *drpc.Call
	Calls            []drpc.Method
}

func (c *mockDrpcClient) IsConnected() bool {
	return c.cfg.IsConnectedBool
}

func (c *mockDrpcClient) Connect() error {
	return c.cfg.ConnectError
}

func (c *mockDrpcClient) Close() error {
	c.CloseCallCount++
	return c.cfg.CloseError
}

func (c *mockDrpcClient) SendMsg(call *drpc.Call) (*drpc.Response, error) {
	c.SendMsgInputCall = call
	method, err := drpc.ModuleMgmt.GetMethod(call.GetMethod())
	if err != nil {
		return nil, err
	}
	c.Calls = append(c.Calls, method)

	<-time.After(c.cfg.ResponseDelay)

	if len(c.cfg.SendMsgResponseList) > 0 {
		idx := len(c.Calls) - 1
		if idx < 0 {
			idx = 0
		}
		if idx < len(c.cfg.SendMsgResponseList) {
			return c.cfg.SendMsgResponseList[idx], c.cfg.SendMsgErrors[idx]
		}
	}
	return c.cfg.SendMsgResponse, c.cfg.SendMsgError
}

func (c *mockDrpcClient) GetSocketPath() string {
	return c.cfg.SocketPath
}

func newMockDrpcClient(cfg *mockDrpcClientConfig) *mockDrpcClient {
	if cfg == nil {
		cfg = &mockDrpcClientConfig{}
	}

	return &mockDrpcClient{cfg: *cfg}
}

// setupMockDrpcClientBytes sets up the dRPC client for the mgmtSvc to return
// a set of bytes as a response.
func setupMockDrpcClientBytes(svc *mgmtSvc, respBytes []byte, err error) {
	mi, _ := svc.harness.getMSLeaderInstance()

	cfg := &mockDrpcClientConfig{}
	cfg.setSendMsgResponse(drpc.Status_SUCCESS, respBytes, err)
	mi.setDrpcClient(newMockDrpcClient(cfg))
}

// setupMockDrpcClient sets up the dRPC client for the mgmtSvc to return
// a valid protobuf message as a response.
func setupMockDrpcClient(svc *mgmtSvc, resp proto.Message, err error) {
	respBytes, _ := proto.Marshal(resp)
	setupMockDrpcClientBytes(svc, respBytes, err)
}

// newTestIOServer returns an IOServerInstance configured for testing.
func newTestIOServer(log logging.Logger, isAP bool, ioCfg ...*ioserver.Config) *IOServerInstance {
	if len(ioCfg) == 0 {
		ioCfg = append(ioCfg, ioserver.NewConfig().WithTargetCount(1))
	}
	r := ioserver.NewTestRunner(&ioserver.TestRunnerConfig{
		Running: atm.NewBool(true),
<<<<<<< HEAD
	}, ioserver.NewConfig().WithTargetCount(1))
=======
	}, ioCfg[0])
>>>>>>> e5336287

	var msCfg mgmtSvcClientCfg
	if isAP {
		msCfg.AccessPoints = append(msCfg.AccessPoints, "localhost")
	}

	srv := NewIOServerInstance(log, nil, nil, newMgmtSvcClient(context.TODO(), log, msCfg), r)
	srv.setSuperblock(&Superblock{
		Rank: system.NewRankPtr(0),
		MS:   isAP,
	})
	srv.ready.SetTrue()

	return srv
}

// newTestMgmtSvc creates a mgmtSvc that contains an IOServerInstance
// properly set up as an MS.
func newTestMgmtSvc(t *testing.T, log logging.Logger) *mgmtSvc {
	srv := newTestIOServer(log, true)

	harness := NewIOServerHarness(log)
	if err := harness.AddInstance(srv); err != nil {
		t.Fatal(err)
	}
	harness.started.SetTrue()

	return newMgmtSvc(harness, nil, system.MockDatabase(t, log))
}

// newTestMgmtSvcMulti creates a mgmtSvc that contains the requested
// number of IOServerInstances. If requested, the first instance is
// configured as an access point.
func newTestMgmtSvcMulti(t *testing.T, log logging.Logger, count int, isAP bool) *mgmtSvc {
	harness := NewIOServerHarness(log)

	for i := 0; i < count; i++ {
		srv := newTestIOServer(log, i == 0 && isAP)
		srv._superblock.Rank = system.NewRankPtr(uint32(i))

		if err := harness.AddInstance(srv); err != nil {
			t.Fatal(err)
		}
	}
	harness.started.SetTrue()

	return newMgmtSvc(harness, nil, nil)
}

// newTestMgmtSvcNonReplica creates a mgmtSvc that is configured to
// fail if operations expect it to be a replica.
func newTestMgmtSvcNonReplica(t *testing.T, log logging.Logger) *mgmtSvc {
	svc := newTestMgmtSvc(t, log)

	// Doesn't actually start anything, just clears the replica.
	ctx, cancel := context.WithCancel(context.Background())
	if err := svc.sysdb.Start(ctx, &net.TCPAddr{}); err != nil {
		t.Fatal(err)
	}
	cancel()

	return svc
}<|MERGE_RESOLUTION|>--- conflicted
+++ resolved
@@ -167,11 +167,7 @@
 	}
 	r := ioserver.NewTestRunner(&ioserver.TestRunnerConfig{
 		Running: atm.NewBool(true),
-<<<<<<< HEAD
-	}, ioserver.NewConfig().WithTargetCount(1))
-=======
 	}, ioCfg[0])
->>>>>>> e5336287
 
 	var msCfg mgmtSvcClientCfg
 	if isAP {
