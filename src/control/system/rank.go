//
// (C) Copyright 2019-2020 Intel Corporation.
//
// Licensed under the Apache License, Version 2.0 (the "License");
// you may not use this file except in compliance with the License.
// You may obtain a copy of the License at
//
//    http://www.apache.org/licenses/LICENSE-2.0
//
// Unless required by applicable law or agreed to in writing, software
// distributed under the License is distributed on an "AS IS" BASIS,
// WITHOUT WARRANTIES OR CONDITIONS OF ANY KIND, either express or implied.
// See the License for the specific language governing permissions and
// limitations under the License.
//
// GOVERNMENT LICENSE RIGHTS-OPEN SOURCE SOFTWARE
// The Government's rights to use, modify, reproduce, release, perform, display,
// or disclose this software are subject to the terms of the Apache License as
// provided in Contract No. 8F-30005.
// Any reproduction of computer software, computer software documentation, or
// portions thereof marked with this legend must also reproduce the markings.
//

package system

import (
	"math"
	"strconv"

	"github.com/daos-stack/daos/src/control/common/proto/convert"
	"github.com/pkg/errors"
)

// Rank is used to uniquely identify a server within a cluster
type Rank uint32

const (
	// MaxRank is the largest valid Rank value.
	MaxRank Rank = math.MaxUint32 - 1
	// NilRank is an undefined Rank (0 is a valid Rank).
	NilRank Rank = math.MaxUint32
)

// NewRankPtr creates a Rank representation of
// the given uint32 and returns a pointer to it.
func NewRankPtr(in uint32) *Rank {
	r := Rank(in)
	return &r
}

func (r *Rank) String() string {
	switch {
	case r == nil:
		return "NilRank"
	case r.Equals(NilRank):
		return "NilRank"
	default:
		return strconv.FormatUint(uint64(*r), 10)
	}
}

// Uint32 returns a uint32 representation of the Rank.
func (r *Rank) Uint32() uint32 {
	if r == nil {
		return uint32(NilRank)
	}
	return uint32(*r)
}

// UnmarshalYAML converts YAML representation into a system Rank.
func (r *Rank) UnmarshalYAML(unmarshal func(interface{}) error) error {
	var i uint32
	if err := unmarshal(&i); err != nil {
		return err
	}
	if err := checkRank(Rank(i)); err != nil {
		return err
	}
	*r = Rank(i)
	return nil
}

// Equals compares this rank to the given rank.
func (r *Rank) Equals(other Rank) bool {
	if r == nil {
		return other.Equals(NilRank)
	}
	return *r == other
}

func checkRank(r Rank) error {
	if r == NilRank {
		return errors.Errorf("rank %d out of range [0, %d]", r, MaxRank)
	}
	return nil
}

// InList checks rank is present in provided rank list.
func (r *Rank) InList(ranks []Rank) bool {
	for _, rank := range ranks {
		if r.Equals(rank) {
			return true
		}
	}

	return false
}

// RemoveFromList removes given rank from provided list
// and returns modified list.
//
// Ignores miss in list.
func (r *Rank) RemoveFromList(ranks []Rank) []Rank {
	rankList := make([]Rank, 0, len(ranks))
	for _, rank := range ranks {
		if r.Equals(rank) {
			continue // skip this rank
		}
		rankList = append(rankList, rank)
	}

	return rankList
}

// RanksToUint32 is a convenience method to convert this
// slice of system ranks to a slice of uint32 ranks.
func RanksToUint32(ranks []Rank) (uint32Ranks []uint32) {
	if ranks == nil {
		ranks = []Rank{}
	}
	if err := convert.Types(ranks, &uint32Ranks); err != nil {
		return nil
	}

	return
}

// RanksFromUint32 is a convenience method to convert this
// slice of uint32 ranks to a slice of system ranks.
func RanksFromUint32(ranks []uint32) (sysRanks []Rank) {
	if ranks == nil {
		ranks = []uint32{}
	}
	if err := convert.Types(ranks, &sysRanks); err != nil {
		return nil
	}

	return
}

<<<<<<< HEAD
=======
// DedupeRanks takes a Rank slice and returns a copy
// that has been sorted with duplicates removed.
>>>>>>> e5336287
func DedupeRanks(in []Rank) ([]Rank, error) {
	set, err := CreateRankSet("")
	if err != nil {
		return nil, err
	}
	for _, r := range in {
		if err := set.Add(r); err != nil {
			return nil, err
		}
	}
	return set.Ranks(), nil
<<<<<<< HEAD
=======
}

// TestRankMembership compares two Rank slices and returns a
// Rank slice with any ranks found in the second slice that do
// not exist in the first slice.
func TestRankMembership(members, toTest []Rank) (missing []Rank) {
	mm := make(map[Rank]struct{})
	for _, m := range members {
		mm[m] = struct{}{}
	}

	for _, m := range toTest {
		if _, found := mm[m]; !found {
			missing = append(missing, m)
		}
	}

	return
>>>>>>> e5336287
}<|MERGE_RESOLUTION|>--- conflicted
+++ resolved
@@ -148,11 +148,8 @@
 	return
 }
 
-<<<<<<< HEAD
-=======
 // DedupeRanks takes a Rank slice and returns a copy
 // that has been sorted with duplicates removed.
->>>>>>> e5336287
 func DedupeRanks(in []Rank) ([]Rank, error) {
 	set, err := CreateRankSet("")
 	if err != nil {
@@ -164,8 +161,6 @@
 		}
 	}
 	return set.Ranks(), nil
-<<<<<<< HEAD
-=======
 }
 
 // TestRankMembership compares two Rank slices and returns a
@@ -184,5 +179,4 @@
 	}
 
 	return
->>>>>>> e5336287
 }