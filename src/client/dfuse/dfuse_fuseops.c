/**
 * (C) Copyright 2016-2020 Intel Corporation.
 *
 * Licensed under the Apache License, Version 2.0 (the "License");
 * you may not use this file except in compliance with the License.
 * You may obtain a copy of the License at
 *
 *    http://www.apache.org/licenses/LICENSE-2.0
 *
 * Unless required by applicable law or agreed to in writing, software
 * distributed under the License is distributed on an "AS IS" BASIS,
 * WITHOUT WARRANTIES OR CONDITIONS OF ANY KIND, either express or implied.
 * See the License for the specific language governing permissions and
 * limitations under the License.
 *
 * GOVERNMENT LICENSE RIGHTS-OPEN SOURCE SOFTWARE
 * The Government's rights to use, modify, reproduce, release, perform, display,
 * or disclose this software are subject to the terms of the Apache License as
 * provided in Contract No. B609815.
 * Any reproduction of computer software, computer software documentation, or
 * portions thereof marked with this legend must also reproduce the markings.
 */

#include <fuse3/fuse_lowlevel.h>

#include "dfuse_common.h"
#include "dfuse.h"

#define SHOW_FLAG(HANDLE, FLAGS, FLAG)					\
	do {								\
		DFUSE_TRA_INFO(HANDLE, "Flag " #FLAG " %s",		\
			(FLAGS & FLAG) ? "enabled" : "disabled");	\
		FLAGS &= ~FLAG;						\
	} while (0)

static void
dfuse_show_flags(void *handle, unsigned int in)
{
	SHOW_FLAG(handle, in, FUSE_CAP_ASYNC_READ);
	SHOW_FLAG(handle, in, FUSE_CAP_POSIX_LOCKS);
	SHOW_FLAG(handle, in, FUSE_CAP_ATOMIC_O_TRUNC);
	SHOW_FLAG(handle, in, FUSE_CAP_EXPORT_SUPPORT);
	SHOW_FLAG(handle, in, FUSE_CAP_DONT_MASK);
	SHOW_FLAG(handle, in, FUSE_CAP_SPLICE_WRITE);
	SHOW_FLAG(handle, in, FUSE_CAP_SPLICE_MOVE);
	SHOW_FLAG(handle, in, FUSE_CAP_SPLICE_READ);
	SHOW_FLAG(handle, in, FUSE_CAP_FLOCK_LOCKS);
	SHOW_FLAG(handle, in, FUSE_CAP_IOCTL_DIR);
	SHOW_FLAG(handle, in, FUSE_CAP_AUTO_INVAL_DATA);
	SHOW_FLAG(handle, in, FUSE_CAP_READDIRPLUS);
	SHOW_FLAG(handle, in, FUSE_CAP_READDIRPLUS_AUTO);
	SHOW_FLAG(handle, in, FUSE_CAP_ASYNC_DIO);
	SHOW_FLAG(handle, in, FUSE_CAP_WRITEBACK_CACHE);
	SHOW_FLAG(handle, in, FUSE_CAP_NO_OPEN_SUPPORT);
	SHOW_FLAG(handle, in, FUSE_CAP_PARALLEL_DIROPS);
	SHOW_FLAG(handle, in, FUSE_CAP_POSIX_ACL);
	SHOW_FLAG(handle, in, FUSE_CAP_HANDLE_KILLPRIV);

	if (in)
		DFUSE_TRA_ERROR(handle, "Unknown flags %#x", in);
}

/* Called on filesystem init.  It has the ability to both observe configuration
 * options, but also to modify them.  As we do not use the FUSE command line
 * parsing this is where we apply tunables.
 */
static void
dfuse_fuse_init(void *arg, struct fuse_conn_info *conn)
{
	struct dfuse_projection_info *fs_handle = arg;

	DFUSE_TRA_INFO(fs_handle, "Fuse configuration");

	DFUSE_TRA_INFO(fs_handle, "Proto %d %d", conn->proto_major,
		       conn->proto_minor);

	/* This value has to be set here to the same value passed to
	 * register_fuse().  Fuse always sets this value to zero so
	 * set it before reporting the value.
	 */
	conn->max_read = fs_handle->dpi_max_read;
	conn->max_write = fs_handle->dpi_max_read;

	DFUSE_TRA_INFO(fs_handle, "max read %#x", conn->max_read);
	DFUSE_TRA_INFO(fs_handle, "max write %#x", conn->max_write);
	DFUSE_TRA_INFO(fs_handle, "readahead %#x", conn->max_readahead);

	DFUSE_TRA_INFO(fs_handle, "Capability supported by kernel %#x",
		       conn->capable);

	dfuse_show_flags(fs_handle, conn->capable);

	DFUSE_TRA_INFO(fs_handle, "Capability requested %#x", conn->want);

	conn->want |= FUSE_CAP_READDIRPLUS;
	conn->want |= FUSE_CAP_READDIRPLUS_AUTO;

	dfuse_show_flags(fs_handle, conn->want);

	DFUSE_TRA_INFO(fs_handle, "max_background %d", conn->max_background);
	DFUSE_TRA_INFO(fs_handle,
		       "congestion_threshold %d", conn->congestion_threshold);
}

void
df_ll_create(fuse_req_t req, fuse_ino_t parent, const char *name,
	     mode_t mode, struct fuse_file_info *fi)
{
	struct dfuse_projection_info	*fs_handle = fuse_req_userdata(req);
	struct dfuse_inode_entry	*parent_inode;
	d_list_t			*rlink;
	int				rc;

	rlink = d_hash_rec_find(&fs_handle->dpi_iet, &parent, sizeof(parent));
	if (!rlink) {
		DFUSE_TRA_ERROR(fs_handle, "Failed to find inode %lu",
				parent);
		D_GOTO(err, rc = ENOENT);
	}

	parent_inode = container_of(rlink, struct dfuse_inode_entry, ie_htl);

	if (!parent_inode->ie_dfs->dfs_ops->create)
		D_GOTO(err, rc = ENOTSUP);

	parent_inode->ie_dfs->dfs_ops->create(req, parent_inode, name, mode,
					      fi);

	d_hash_rec_decref(&fs_handle->dpi_iet, rlink);
	return;
err:
	DFUSE_REPLY_ERR_RAW(fs_handle, req, rc);
}

void
df_ll_getattr(fuse_req_t req, fuse_ino_t ino, struct fuse_file_info *fi)
{
	struct dfuse_projection_info	*fs_handle = fuse_req_userdata(req);
	struct dfuse_obj_hdl		*handle = NULL;
	struct dfuse_inode_entry	*inode = NULL;
	d_list_t			*rlink = NULL;
	int rc;

	if (fi)
		handle = (void *)fi->fh;

	if (handle) {
		inode = handle->doh_ie;
	} else {
		rlink = d_hash_rec_find(&fs_handle->dpi_iet, &ino,
					sizeof(ino));
		if (!rlink) {
			DFUSE_TRA_ERROR(fs_handle, "Failed to find inode %lu",
					ino);
			D_GOTO(err, rc = ENOENT);
		}
		inode = container_of(rlink, struct dfuse_inode_entry, ie_htl);
	}

	if (inode->ie_dfs->dfs_ops->getattr)
		inode->ie_dfs->dfs_ops->getattr(req, inode);
	else
		DFUSE_REPLY_ATTR(inode, req, &inode->ie_stat);

	if (rlink)
		d_hash_rec_decref(&fs_handle->dpi_iet, rlink);

	return;
err:
	DFUSE_REPLY_ERR_RAW(fs_handle, req, rc);
}

void
df_ll_setattr(fuse_req_t req, fuse_ino_t ino, struct stat *attr,
	      int to_set, struct fuse_file_info *fi)
{
	struct dfuse_projection_info	*fs_handle = fuse_req_userdata(req);
	struct dfuse_obj_hdl		*handle = NULL;
	struct dfuse_inode_entry	*inode = NULL;
	d_list_t			*rlink = NULL;
	int rc;

	if (fi)
		handle = (void *)fi->fh;

	if (handle) {
		inode = handle->doh_ie;
	} else {
		rlink = d_hash_rec_find(&fs_handle->dpi_iet, &ino, sizeof(ino));
		if (!rlink) {
			DFUSE_TRA_ERROR(fs_handle, "Failed to find inode %lu",
					ino);
			D_GOTO(out, rc = ENOENT);
		}

		inode = container_of(rlink, struct dfuse_inode_entry, ie_htl);
	}

	if (inode->ie_dfs->dfs_ops->setattr)
		inode->ie_dfs->dfs_ops->setattr(req, inode, attr, to_set);
	else
		D_GOTO(out, rc = ENOTSUP);

	if (rlink)
		d_hash_rec_decref(&fs_handle->dpi_iet, rlink);

	return;
out:
	if (rlink)
		d_hash_rec_decref(&fs_handle->dpi_iet, rlink);
	DFUSE_REPLY_ERR_RAW(fs_handle, req, rc);
}

static void
df_ll_lookup(fuse_req_t req, fuse_ino_t parent, const char *name)
{
	struct dfuse_projection_info	*fs_handle = fuse_req_userdata(req);
	struct dfuse_inode_entry	*parent_inode;
	d_list_t			*rlink;
	int rc;

	rlink = d_hash_rec_find(&fs_handle->dpi_iet, &parent, sizeof(parent));
	if (!rlink) {
		DFUSE_TRA_ERROR(fs_handle, "Failed to find inode %lu", parent);
		D_GOTO(err, rc = ENOENT);
	}

	parent_inode = container_of(rlink, struct dfuse_inode_entry, ie_htl);

	parent_inode->ie_dfs->dfs_ops->lookup(req, parent_inode, name);

	d_hash_rec_decref(&fs_handle->dpi_iet, rlink);
	return;
err:
	DFUSE_REPLY_ERR_RAW(fs_handle, req, rc);
}

static void
df_ll_mkdir(fuse_req_t req, fuse_ino_t parent, const char *name, mode_t mode)
{
	struct dfuse_projection_info	*fs_handle = fuse_req_userdata(req);
	struct dfuse_inode_entry	*parent_inode = NULL;
	d_list_t			*rlink;
	int				rc;

	rlink = d_hash_rec_find(&fs_handle->dpi_iet, &parent, sizeof(parent));
	if (!rlink) {
		DFUSE_TRA_ERROR(fs_handle, "Failed to find inode %lu", parent);
		D_GOTO(err, rc = ENOENT);
	}

	parent_inode = container_of(rlink, struct dfuse_inode_entry, ie_htl);

	if (!parent_inode->ie_dfs->dfs_ops->mkdir)
		D_GOTO(decref, rc = ENOTSUP);

	parent_inode->ie_dfs->dfs_ops->mkdir(req, parent_inode,	name, mode);

	d_hash_rec_decref(&fs_handle->dpi_iet, rlink);
	return;
decref:
	d_hash_rec_decref(&fs_handle->dpi_iet, rlink);
err:
	DFUSE_REPLY_ERR_RAW(parent_inode, req, rc);
}

static void
df_ll_opendir(fuse_req_t req, fuse_ino_t ino, struct fuse_file_info *fi)
{
	struct dfuse_projection_info	*fs_handle = fuse_req_userdata(req);
	struct dfuse_inode_entry	*inode;
	d_list_t			*rlink;
	int				rc;

	rlink = d_hash_rec_find(&fs_handle->dpi_iet, &ino, sizeof(ino));
	if (!rlink) {
		DFUSE_TRA_ERROR(fs_handle, "Failed to find inode %lu", ino);
		D_GOTO(err, rc = ENOENT);
	}

	inode = container_of(rlink, struct dfuse_inode_entry, ie_htl);

	if (!inode->ie_dfs->dfs_ops->opendir)
		D_GOTO(decref, rc = ENOTSUP);

	inode->ie_dfs->dfs_ops->opendir(req, inode, fi);

	d_hash_rec_decref(&fs_handle->dpi_iet, rlink);
	return;
decref:
	d_hash_rec_decref(&fs_handle->dpi_iet, rlink);
err:
	DFUSE_REPLY_ERR_RAW(fs_handle, req, rc);
}

static void
df_ll_releasedir(fuse_req_t req, fuse_ino_t ino, struct fuse_file_info *fi)
{
	struct dfuse_projection_info	*fs_handle = fuse_req_userdata(req);
	struct dfuse_inode_entry	*inode;
	d_list_t			*rlink;
	int				rc;

	rlink = d_hash_rec_find(&fs_handle->dpi_iet, &ino, sizeof(ino));
	if (!rlink) {
		DFUSE_TRA_ERROR(fs_handle, "Failed to find inode %lu", ino);
		D_GOTO(err, rc = ENOENT);
	}

	inode = container_of(rlink, struct dfuse_inode_entry, ie_htl);

	if (!inode->ie_dfs->dfs_ops->releasedir)
		D_GOTO(decref, rc = ENOTSUP);

	inode->ie_dfs->dfs_ops->releasedir(req, inode, fi);
	d_hash_rec_decref(&fs_handle->dpi_iet, rlink);

	return;
decref:
	d_hash_rec_decref(&fs_handle->dpi_iet, rlink);
err:
	DFUSE_REPLY_ERR_RAW(fs_handle, req, rc);
}

/* Fuse wrapper for unlink, and rmdir */
static void
df_ll_unlink(fuse_req_t req, fuse_ino_t parent, const char *name)
{
	struct dfuse_projection_info	*fs_handle = fuse_req_userdata(req);
	struct dfuse_inode_entry	*parent_inode;
	d_list_t			*rlink;
	int				rc;

	rlink = d_hash_rec_find(&fs_handle->dpi_iet, &parent, sizeof(parent));
	if (!rlink) {
		DFUSE_TRA_ERROR(fs_handle, "Failed to find inode %lu",
				parent);
		D_GOTO(err, rc = ENOENT);
	}

	parent_inode = container_of(rlink, struct dfuse_inode_entry, ie_htl);

	if (!parent_inode->ie_dfs->dfs_ops->unlink)
		D_GOTO(decref, rc = ENOTSUP);

	parent_inode->ie_dfs->dfs_ops->unlink(req, parent_inode, name);

	d_hash_rec_decref(&fs_handle->dpi_iet, rlink);
	return;
decref:
	d_hash_rec_decref(&fs_handle->dpi_iet, rlink);
err:
	DFUSE_REPLY_ERR_RAW(fs_handle, req, rc);
}

/* Handle readdir and readdirplus slightly differently, the presence of the
 * opendir callback will mean fi->fh is set for dfs files but not containers
 * or pools to use this fact to avoid a hash table lookup on the inode.
 */
static void
df_ll_readdir(fuse_req_t req, fuse_ino_t ino, size_t size, off_t offset,
	      struct fuse_file_info *fi)
{
	struct dfuse_projection_info	*fs_handle = fuse_req_userdata(req);
	struct dfuse_obj_hdl		*oh = (struct dfuse_obj_hdl *)fi->fh;

	if (oh == NULL) {
		DFUSE_REPLY_ERR_RAW(fs_handle, req, ENOTSUP);
		return;
	}

	dfuse_cb_readdir(req, oh, size, offset, false);
}

<<<<<<< HEAD
static void
df_ll_readdirplus(fuse_req_t req, fuse_ino_t ino, size_t size, off_t offset,
		  struct fuse_file_info *fi)
{
	struct dfuse_projection_info	*fs_handle = fuse_req_userdata(req);
	struct dfuse_obj_hdl		*oh = (struct dfuse_obj_hdl *)fi->fh;

	if (oh == NULL) {
		DFUSE_REPLY_ERR_RAW(fs_handle, req, ENOTSUP);
		return;
	}
=======
	if (!inode->ie_dfs->dfs_ops->readdir)
		D_GOTO(decref, rc = ENOTSUP);

	inode->ie_dfs->dfs_ops->readdir(req, inode, size, offset, fi);
>>>>>>> 0b97226e

	dfuse_cb_readdir(req, oh, size, offset, true);
}

void
df_ll_symlink(fuse_req_t req, const char *link, fuse_ino_t parent,
	      const char *name)
{
	struct dfuse_projection_info	*fs_handle = fuse_req_userdata(req);
	struct dfuse_inode_entry	*inode;
	d_list_t			*rlink;
	int				rc;

	rlink = d_hash_rec_find(&fs_handle->dpi_iet, &parent, sizeof(parent));
	if (!rlink) {
		DFUSE_TRA_ERROR(fs_handle, "Failed to find inode %lu", parent);
		D_GOTO(err, rc = ENOENT);
	}

	inode = container_of(rlink, struct dfuse_inode_entry, ie_htl);

	if (!inode->ie_dfs->dfs_ops->symlink)
		D_GOTO(decref, rc = ENOTSUP);

	inode->ie_dfs->dfs_ops->symlink(req, link, inode, name);

	d_hash_rec_decref(&fs_handle->dpi_iet, rlink);
	return;
decref:
	d_hash_rec_decref(&fs_handle->dpi_iet, rlink);
err:
	DFUSE_REPLY_ERR_RAW(fs_handle, req, rc);
}

void
df_ll_setxattr(fuse_req_t req, fuse_ino_t ino, const char *name,
	       const char *value, size_t size, int flags)
{
	struct dfuse_projection_info	*fs_handle = fuse_req_userdata(req);
	struct dfuse_inode_entry	*inode;
	d_list_t			*rlink;
	int				rc;

	rlink = d_hash_rec_find(&fs_handle->dpi_iet, &ino, sizeof(ino));
	if (!rlink) {
		DFUSE_TRA_ERROR(fs_handle, "Failed to find inode %lu", ino);
		D_GOTO(err, rc = ENOENT);
	}

	inode = container_of(rlink, struct dfuse_inode_entry, ie_htl);

	if (!inode->ie_dfs->dfs_ops->setxattr)
		D_GOTO(decref, rc = ENOTSUP);

	inode->ie_dfs->dfs_ops->setxattr(req, inode, name, value, size, flags);

	d_hash_rec_decref(&fs_handle->dpi_iet, rlink);
	return;
decref:
	d_hash_rec_decref(&fs_handle->dpi_iet, rlink);
err:
	DFUSE_REPLY_ERR_RAW(fs_handle, req, rc);
}

void
df_ll_getxattr(fuse_req_t req, fuse_ino_t ino, const char *name, size_t size)
{
	struct dfuse_projection_info	*fs_handle = fuse_req_userdata(req);
	struct dfuse_inode_entry	*inode;
	d_list_t			*rlink;
	int				rc;

	rlink = d_hash_rec_find(&fs_handle->dpi_iet, &ino, sizeof(ino));
	if (!rlink) {
		DFUSE_TRA_ERROR(fs_handle, "Failed to find inode %lu", ino);
		D_GOTO(err, rc = ENOENT);
	}

	inode = container_of(rlink, struct dfuse_inode_entry, ie_htl);

	if (!inode->ie_dfs->dfs_ops->getxattr)
		D_GOTO(decref, rc = ENOTSUP);

	inode->ie_dfs->dfs_ops->getxattr(req, inode, name, size);

	d_hash_rec_decref(&fs_handle->dpi_iet, rlink);
	return;
decref:
	d_hash_rec_decref(&fs_handle->dpi_iet, rlink);
err:
	DFUSE_REPLY_ERR_RAW(fs_handle, req, rc);
}

void
df_ll_removexattr(fuse_req_t req, fuse_ino_t ino, const char *name)
{
	struct dfuse_projection_info	*fs_handle = fuse_req_userdata(req);
	struct dfuse_inode_entry	*inode;
	d_list_t			*rlink;
	int				rc;

	rlink = d_hash_rec_find(&fs_handle->dpi_iet, &ino, sizeof(ino));
	if (!rlink) {
		DFUSE_TRA_ERROR(fs_handle, "Failed to find inode %lu", ino);
		D_GOTO(err, rc = ENOENT);
	}

	inode = container_of(rlink, struct dfuse_inode_entry, ie_htl);

	if (!inode->ie_dfs->dfs_ops->removexattr)
		D_GOTO(decref, rc = ENOTSUP);

	inode->ie_dfs->dfs_ops->removexattr(req, inode, name);

	d_hash_rec_decref(&fs_handle->dpi_iet, rlink);
	return;
decref:
	d_hash_rec_decref(&fs_handle->dpi_iet, rlink);
err:
	DFUSE_REPLY_ERR_RAW(fs_handle, req, rc);
}

void
df_ll_listxattr(fuse_req_t req, fuse_ino_t ino, size_t size)
{
	struct dfuse_projection_info	*fs_handle = fuse_req_userdata(req);
	struct dfuse_inode_entry	*inode;
	d_list_t			*rlink;
	int				rc;

	rlink = d_hash_rec_find(&fs_handle->dpi_iet, &ino, sizeof(ino));
	if (!rlink) {
		DFUSE_TRA_ERROR(fs_handle, "Failed to find inode %lu", ino);
		D_GOTO(err, rc = ENOENT);
	}

	inode = container_of(rlink, struct dfuse_inode_entry, ie_htl);

	if (!inode->ie_dfs->dfs_ops->listxattr)
		D_GOTO(decref, rc = ENOTSUP);

	inode->ie_dfs->dfs_ops->listxattr(req, inode, size);

	d_hash_rec_decref(&fs_handle->dpi_iet, rlink);
	return;
decref:
	d_hash_rec_decref(&fs_handle->dpi_iet, rlink);
err:
	DFUSE_REPLY_ERR_RAW(fs_handle, req, rc);
}

static void
df_ll_rename(fuse_req_t req, fuse_ino_t parent, const char *name,
	     fuse_ino_t newparent, const char *newname, unsigned int flags)
{
	struct dfuse_projection_info	*fs_handle = fuse_req_userdata(req);
	struct dfuse_inode_entry	*parent_inode;
	struct dfuse_inode_entry	*newparent_inode = NULL;
	d_list_t			*rlink;
	d_list_t			*rlink2;
	int rc;

	rlink = d_hash_rec_find(&fs_handle->dpi_iet, &parent, sizeof(parent));
	if (!rlink) {
		DFUSE_TRA_ERROR(fs_handle, "Failed to find inode %lu", parent);
		D_GOTO(err, rc = ENOENT);
	}

	parent_inode = container_of(rlink, struct dfuse_inode_entry, ie_htl);

	if (!parent_inode->ie_dfs->dfs_ops->rename)
		D_GOTO(decref, rc = EXDEV);

	if (parent != newparent) {
		rlink2 = d_hash_rec_find(&fs_handle->dpi_iet, &newparent,
					 sizeof(newparent));
		if (!rlink2) {
			DFUSE_TRA_ERROR(fs_handle, "Failed to find inode %lu",
					newparent);
			D_GOTO(decref, rc = ENOENT);
		}

		newparent_inode = container_of(rlink2, struct dfuse_inode_entry,
					       ie_htl);

		if (parent_inode->ie_dfs != newparent_inode->ie_dfs)
			D_GOTO(decref_both, rc = EXDEV);
	}

	parent_inode->ie_dfs->dfs_ops->rename(req, parent_inode, name,
					      newparent_inode, newname, flags);
	if (newparent_inode)
		d_hash_rec_decref(&fs_handle->dpi_iet, rlink2);

	d_hash_rec_decref(&fs_handle->dpi_iet, rlink);
	return;
decref_both:
	d_hash_rec_decref(&fs_handle->dpi_iet, rlink2);
decref:
	d_hash_rec_decref(&fs_handle->dpi_iet, rlink);
err:
	DFUSE_REPLY_ERR_RAW(fs_handle, req, rc);
}

static void
df_ll_statfs(fuse_req_t req, fuse_ino_t ino)
{
	struct dfuse_projection_info	*fs_handle = fuse_req_userdata(req);
	struct dfuse_inode_entry	*inode;
	d_list_t			*rlink;
	int				rc;

	rlink = d_hash_rec_find(&fs_handle->dpi_iet, &ino, sizeof(ino));
	if (!rlink) {
		DFUSE_TRA_ERROR(fs_handle, "Failed to find inode %lu", ino);
		D_GOTO(err, rc = ENOENT);
	}

	inode = container_of(rlink, struct dfuse_inode_entry, ie_htl);

	if (!inode->ie_dfs->dfs_ops->statfs)
		D_GOTO(decref, rc = ENOTSUP);

	inode->ie_dfs->dfs_ops->statfs(req, inode);

	d_hash_rec_decref(&fs_handle->dpi_iet, rlink);
	return;
decref:
	d_hash_rec_decref(&fs_handle->dpi_iet, rlink);
err:
	DFUSE_REPLY_ERR_RAW(fs_handle, req, rc);
}

static void
dfuse_fuse_destroy(void *userdata)
{
	D_FREE(userdata);
}

/* dfuse ops that are used for accessing dfs mounts */
struct dfuse_inode_ops dfuse_dfs_ops = {
	.lookup		= dfuse_cb_lookup,
	.mkdir		= dfuse_cb_mkdir,
	.opendir	= dfuse_cb_opendir,
	.releasedir	= dfuse_cb_releasedir,
	.getattr	= dfuse_cb_getattr,
	.unlink		= dfuse_cb_unlink,
	.create		= dfuse_cb_create,
	.rename		= dfuse_cb_rename,
	.symlink	= dfuse_cb_symlink,
	.setxattr	= dfuse_cb_setxattr,
	.getxattr	= dfuse_cb_getxattr,
	.listxattr	= dfuse_cb_listxattr,
	.removexattr	= dfuse_cb_removexattr,
	.setattr	= dfuse_cb_setattr,
	.statfs		= dfuse_cb_statfs,
};

struct dfuse_inode_ops dfuse_cont_ops = {
	.lookup		= dfuse_cont_lookup,
	.mkdir		= dfuse_cont_mkdir,
	.statfs		= dfuse_cb_statfs,
};

struct dfuse_inode_ops dfuse_pool_ops = {
	.lookup		= dfuse_pool_lookup,
	.statfs		= dfuse_cb_statfs,
};

/* Return the ops that should be passed to fuse */
struct fuse_lowlevel_ops
*dfuse_get_fuse_ops()
{
	struct fuse_lowlevel_ops *fuse_ops;

	D_ALLOC_PTR(fuse_ops);
	if (!fuse_ops)
		return NULL;

	/* Ops that support per-inode indirection */
	fuse_ops->getattr	= df_ll_getattr;
	fuse_ops->lookup	= df_ll_lookup;
	fuse_ops->mkdir		= df_ll_mkdir;
	fuse_ops->opendir	= df_ll_opendir;
	fuse_ops->releasedir	= df_ll_releasedir;
	fuse_ops->unlink	= df_ll_unlink;
	fuse_ops->rmdir		= df_ll_unlink;
	fuse_ops->readdir	= df_ll_readdir;
	fuse_ops->readdirplus	= df_ll_readdirplus;
	fuse_ops->create	= df_ll_create;
	fuse_ops->rename	= df_ll_rename;
	fuse_ops->symlink	= df_ll_symlink;
	fuse_ops->setxattr	= df_ll_setxattr;
	fuse_ops->getxattr	= df_ll_getxattr;
	fuse_ops->listxattr	= df_ll_listxattr;
	fuse_ops->removexattr	= df_ll_removexattr;
	fuse_ops->setattr	= df_ll_setattr;
	fuse_ops->statfs	= df_ll_statfs;

	/* Ops that do not need to support per-inode indirection */
	fuse_ops->init = dfuse_fuse_init;
	fuse_ops->forget = dfuse_cb_forget;
	fuse_ops->forget_multi = dfuse_cb_forget_multi;
	fuse_ops->destroy = dfuse_fuse_destroy;

	/* Ops that do not support per-inode indirection
	 *
	 * Avoid the extra level of indirection here, as only dfs allows
	 * creation of files, so it should be the only place to see file
	 * operations.
	 *
	 */
	fuse_ops->open		= dfuse_cb_open;
	fuse_ops->release	= dfuse_cb_release;
	fuse_ops->write		= dfuse_cb_write;
	fuse_ops->read		= dfuse_cb_read;
	fuse_ops->readlink	= dfuse_cb_readlink;
	fuse_ops->ioctl		= dfuse_cb_ioctl;

	return fuse_ops;
}<|MERGE_RESOLUTION|>--- conflicted
+++ resolved
@@ -372,7 +372,6 @@
 	dfuse_cb_readdir(req, oh, size, offset, false);
 }
 
-<<<<<<< HEAD
 static void
 df_ll_readdirplus(fuse_req_t req, fuse_ino_t ino, size_t size, off_t offset,
 		  struct fuse_file_info *fi)
@@ -384,12 +383,6 @@
 		DFUSE_REPLY_ERR_RAW(fs_handle, req, ENOTSUP);
 		return;
 	}
-=======
-	if (!inode->ie_dfs->dfs_ops->readdir)
-		D_GOTO(decref, rc = ENOTSUP);
-
-	inode->ie_dfs->dfs_ops->readdir(req, inode, size, offset, fi);
->>>>>>> 0b97226e
 
 	dfuse_cb_readdir(req, oh, size, offset, true);
 }
