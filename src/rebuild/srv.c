/**
 * (C) Copyright 2016-2020 Intel Corporation.
 *
 * Licensed under the Apache License, Version 2.0 (the "License");
 * you may not use this file except in compliance with the License.
 * You may obtain a copy of the License at
 *
 *    http://www.apache.org/licenses/LICENSE-2.0
 *
 * Unless required by applicable law or agreed to in writing, software
 * distributed under the License is distributed on an "AS IS" BASIS,
 * WITHOUT WARRANTIES OR CONDITIONS OF ANY KIND, either express or implied.
 * See the License for the specific language governing permissions and
 * limitations under the License.
 *
 * GOVERNMENT LICENSE RIGHTS-OPEN SOURCE SOFTWARE
 * The Government's rights to use, modify, reproduce, release, perform, display,
 * or disclose this software are subject to the terms of the Apache License as
 * provided in Contract No. B609815.
 * Any reproduction of computer software, computer software documentation, or
 * portions thereof marked with this legend must also reproduce the markings.
 */
/**
 * rebuild: rebuild service
 *
 * Rebuild service module api.
 */
#define D_LOGFAC	DD_FAC(rebuild)

#include <daos/rpc.h>
#include <daos/pool.h>
#include <daos_srv/daos_server.h>
#include <daos_srv/pool.h>
#include <daos_srv/container.h>
#include <daos_srv/iv.h>
#include <daos_srv/rebuild.h>
#include <daos_srv/security.h>
#include <daos_mgmt.h>
#include "rpc.h"
#include "rebuild_internal.h"

#define RBLD_CHECK_INTV	 (2 * NSEC_PER_SEC)	/* seconds interval to check*/
struct rebuild_global	rebuild_gst;

struct pool_map *
rebuild_pool_map_get(struct ds_pool *pool)
{
	struct pool_map *map = NULL;

	D_ASSERT(pool);
	D_ASSERT(pool->sp_map != NULL);
	ABT_rwlock_rdlock(pool->sp_lock);
	map = pool->sp_map;
	pool_map_addref(map);
	ABT_rwlock_unlock(pool->sp_lock);
	return map;
}

void
rebuild_pool_map_put(struct pool_map *map)
{
	pool_map_decref(map);
}

struct rebuild_pool_tls *
rebuild_pool_tls_lookup(uuid_t pool_uuid, unsigned int ver)
{
	struct rebuild_tls *tls = rebuild_tls_get();
	struct rebuild_pool_tls *pool_tls;
	struct rebuild_pool_tls *found = NULL;

	D_ASSERT(tls != NULL);
	/* Only 1 thread will access the list, no need lock */
	d_list_for_each_entry(pool_tls, &tls->rebuild_pool_list,
			      rebuild_pool_list) {
		if (uuid_compare(pool_tls->rebuild_pool_uuid, pool_uuid) == 0 &&
		    (ver == (unsigned int)(-1) ||
		     ver == pool_tls->rebuild_pool_ver)) {
			found = pool_tls;
			break;
		}
	}

	return found;
}

static struct rebuild_pool_tls *
rebuild_pool_tls_create(uuid_t pool_uuid, uuid_t poh_uuid, uuid_t coh_uuid,
			unsigned int ver)
{
	struct rebuild_pool_tls *rebuild_pool_tls;
	struct rebuild_tls *tls = rebuild_tls_get();

	rebuild_pool_tls = rebuild_pool_tls_lookup(pool_uuid, ver);
	D_ASSERT(rebuild_pool_tls == NULL);

	D_ALLOC_PTR(rebuild_pool_tls);
	if (rebuild_pool_tls == NULL)
		return NULL;

	rebuild_pool_tls->rebuild_pool_ver = ver;
	uuid_copy(rebuild_pool_tls->rebuild_pool_uuid, pool_uuid);
	uuid_copy(rebuild_pool_tls->rebuild_poh_uuid, poh_uuid);
	uuid_copy(rebuild_pool_tls->rebuild_coh_uuid, coh_uuid);
	rebuild_pool_tls->rebuild_pool_scanning = 1;
	rebuild_pool_tls->rebuild_pool_scan_done = 0;
	rebuild_pool_tls->rebuild_pool_obj_count = 0;
	rebuild_pool_tls->rebuild_tree_hdl = DAOS_HDL_INVAL;
	/* Only 1 thread will access the list, no need lock */
	d_list_add(&rebuild_pool_tls->rebuild_pool_list,
		   &tls->rebuild_pool_list);

	D_DEBUG(DB_REBUILD, "TLS create for "DF_UUID" ver %d\n",
		DP_UUID(pool_uuid), ver);
	return rebuild_pool_tls;
}

static void
rebuild_pool_tls_destroy(struct rebuild_pool_tls *tls)
{
	D_DEBUG(DB_REBUILD, "TLS destroy for "DF_UUID" ver %d\n",
		DP_UUID(tls->rebuild_pool_uuid), tls->rebuild_pool_ver);
	if (!daos_handle_is_inval(tls->rebuild_tree_hdl))
		obj_tree_destroy(tls->rebuild_tree_hdl);
	d_list_del(&tls->rebuild_pool_list);
	D_FREE(tls);
}

static void *
rebuild_tls_init(const struct dss_thread_local_storage *dtls,
		 struct dss_module_key *key)
{
	struct rebuild_tls *tls;

	D_ALLOC_PTR(tls);
	if (tls == NULL)
		return NULL;

	D_INIT_LIST_HEAD(&tls->rebuild_pool_list);
	return tls;
}

static bool
is_rebuild_global_pull_done(struct rebuild_global_pool_tracker *rgt)
{
	int i;

	D_ASSERT(rgt->rgt_servers_number > 0);
	D_ASSERT(rgt->rgt_servers != NULL);

	for (i = 0; i < rgt->rgt_servers_number; i++)
		if (!rgt->rgt_servers[i].pull_done)
			return false;
	return true;
}

static bool
is_rebuild_global_scan_done(struct rebuild_global_pool_tracker *rgt)
{
	int i;

	D_ASSERT(rgt->rgt_servers_number > 0);
	D_ASSERT(rgt->rgt_servers != NULL);

	for (i = 0; i < rgt->rgt_servers_number; i++)
		if (!rgt->rgt_servers[i].scan_done)
			return false;
	return true;
}

static bool
is_rebuild_global_done(struct rebuild_global_pool_tracker *rgt)
{
	return is_rebuild_global_scan_done(rgt) &&
	       is_rebuild_global_pull_done(rgt);

}

#define SCAN_DONE	0x1
#define PULL_DONE	0x2
static void
rebuild_leader_set_status(struct rebuild_global_pool_tracker *rgt,
			  d_rank_t rank, unsigned flags)
{
	struct rebuild_server_status	*status = NULL;
	int				i;

	D_ASSERT(rgt->rgt_servers_number > 0);
	D_ASSERT(rgt->rgt_servers != NULL);
	for (i = 0; i < rgt->rgt_servers_number; i++) {
		if (rgt->rgt_servers[i].rank == rank) {
			status = &rgt->rgt_servers[i];
			break;
		}
	}

	D_ASSERTF(status != NULL, "Can not find rank %u\n", rank);
	if (flags & SCAN_DONE)
		status->scan_done = 1;
	if (flags & PULL_DONE)
		status->pull_done = 1;
}

struct rebuild_tgt_pool_tracker *
rpt_lookup(uuid_t pool_uuid, unsigned int ver)
{
	struct rebuild_tgt_pool_tracker	*rpt;
	struct rebuild_tgt_pool_tracker	*found = NULL;

	/* Only stream 0 will access the list */
	d_list_for_each_entry(rpt, &rebuild_gst.rg_tgt_tracker_list, rt_list) {
		if (uuid_compare(rpt->rt_pool_uuid, pool_uuid) == 0 &&
		    (ver == (unsigned int)(-1) || rpt->rt_rebuild_ver == ver)) {
			rpt_get(rpt);
			found = rpt;
			break;
		}
	}

	return found;
}

struct rebuild_global_pool_tracker *
rebuild_global_pool_tracker_lookup(const uuid_t pool_uuid, unsigned int ver)
{
	struct rebuild_global_pool_tracker	*rgt;
	struct rebuild_global_pool_tracker	*found = NULL;

	/* Only stream 0 will access the list */
	d_list_for_each_entry(rgt, &rebuild_gst.rg_global_tracker_list,
			      rgt_list) {
		if (uuid_compare(rgt->rgt_pool_uuid, pool_uuid) == 0 &&
		    (ver == (unsigned int)(-1) ||
		     rgt->rgt_rebuild_ver == ver)) {
			found = rgt;
			break;
		}
	}

	return found;
}

int
rebuild_global_status_update(struct rebuild_global_pool_tracker *rgt,
			     struct rebuild_iv *iv)
{
	D_DEBUG(DB_REBUILD, "iv rank %d scan_done %d pull_done %d\n",
		iv->riv_rank, iv->riv_scan_done, iv->riv_pull_done);

	if (!iv->riv_scan_done)
		return 0;

	if (!is_rebuild_global_scan_done(rgt)) {
		rebuild_leader_set_status(rgt, iv->riv_rank, SCAN_DONE);
		D_DEBUG(DB_REBUILD, "rebuild ver %d tgt %d scan done\n",
			rgt->rgt_rebuild_ver, iv->riv_rank);
		/* If global scan is not done, then you can not trust
		 * pull status. But if the rebuild on that target is
		 * failed(riv_status != 0), then the target will report
		 * both scan and pull status to the leader, i.e. they
		 * both can be trusted.
		 */
		if (iv->riv_status == 0)
			return 0;
	}

	/* Only trust pull done if scan is done globally */
	if (iv->riv_pull_done) {
		rebuild_leader_set_status(rgt, iv->riv_rank, PULL_DONE);
		D_DEBUG(DB_REBUILD, "rebuild ver %d tgt %d pull done\n",
			rgt->rgt_rebuild_ver, iv->riv_rank);
	}

	return 0;
}

static struct daos_rebuild_status *
rebuild_status_completed_lookup(const uuid_t pool_uuid)
{
	struct rebuild_status_completed	*rsc;
	struct daos_rebuild_status	*rs = NULL;

	d_list_for_each_entry(rsc, &rebuild_gst.rg_completed_list, rsc_list) {
		if (uuid_compare(rsc->rsc_pool_uuid, pool_uuid) == 0) {
			rs = &rsc->rsc_status;
			break;
		}
	}

	return rs;
}

int
rebuild_status_completed_update(const uuid_t pool_uuid,
				struct daos_rebuild_status *rs)
{
	struct rebuild_status_completed	*rsc;
	struct daos_rebuild_status	*rs_inlist;

	rs_inlist = rebuild_status_completed_lookup(pool_uuid);
	if (rs_inlist != NULL) {
		/* ignore the older version as IV update/refresh in async */
		if (rs->rs_version >= rs_inlist->rs_version)
			memcpy(rs_inlist, rs, sizeof(*rs));
		return 0;
	}

	D_ALLOC_PTR(rsc);
	if (rsc == NULL)
		return -DER_NOMEM;

	uuid_copy(rsc->rsc_pool_uuid, pool_uuid);
	memcpy(&rsc->rsc_status, rs, sizeof(*rs));
	d_list_add(&rsc->rsc_list, &rebuild_gst.rg_completed_list);
	return 0;
}

static void
rebuild_status_completed_remove(const uuid_t pool_uuid)
{
	struct rebuild_status_completed	*rsc;
	struct rebuild_status_completed	*next;

	d_list_for_each_entry_safe(rsc, next, &rebuild_gst.rg_completed_list,
				   rsc_list) {
		if (pool_uuid == NULL ||
		    uuid_compare(rsc->rsc_pool_uuid, pool_uuid) == 0) {
			d_list_del(&rsc->rsc_list);
			D_FREE(rsc);
		}
	}
}

static void
rebuild_tls_fini(const struct dss_thread_local_storage *dtls,
		 struct dss_module_key *key, void *data)
{
	struct rebuild_tls *tls = data;
	struct rebuild_pool_tls *pool_tls;
	struct rebuild_pool_tls *tmp;

	d_list_for_each_entry_safe(pool_tls, tmp, &tls->rebuild_pool_list,
				   rebuild_pool_list)
		rebuild_pool_tls_destroy(pool_tls);

	D_FREE(tls);
}

struct rebuild_tgt_query_arg {
	struct rebuild_tgt_pool_tracker *rpt;
	struct rebuild_tgt_query_info *status;
};

bool
rebuild_status_match(struct rebuild_tgt_pool_tracker *rpt,
		     enum pool_comp_state states)
{
	struct pool_target	*tgt;
	unsigned int		idx = dss_get_module_info()->dmi_tgt_id;
	d_rank_t		rank;
	int			rc;

	D_ASSERT(rpt != NULL);
	D_ASSERT(rpt->rt_pool != NULL);
	D_ASSERT(rpt->rt_pool->sp_map != NULL);

	/* Let's use NULL for now, because subgroup == master group for
	 * all of test anyway. Once we resolve the race between cart
	 * group destroy and rebuild, it should use cart group inside
	 * ds_pool. (DAOS-1943) FIXME
	 */
	crt_group_rank(NULL, &rank);
	rc = pool_map_find_target_by_rank_idx(rpt->rt_pool->sp_map, rank,
					      idx, &tgt);
	D_ASSERT(rc == 1);
	if ((tgt->ta_comp.co_status & states) != 0) {
		D_DEBUG(DB_REBUILD, "%d/%d target status %d\n",
			rank, idx, tgt->ta_comp.co_status);
		return true;
	}

	return false;
}

bool
is_current_tgt_unavail(struct rebuild_tgt_pool_tracker *rpt)
{
	return rebuild_status_match(rpt, PO_COMP_ST_DOWNOUT | PO_COMP_ST_DOWN);
}

static int
dss_rebuild_check_one(void *data)
{
	struct rebuild_tgt_query_arg	*arg = data;
	struct rebuild_pool_tls		*pool_tls;
	struct rebuild_tgt_query_info	*status = arg->status;
	struct rebuild_tgt_pool_tracker	*rpt = arg->rpt;
	unsigned int			idx = dss_get_module_info()->dmi_tgt_id;

	if (is_current_tgt_unavail(rpt))
		return 0;

	pool_tls = rebuild_pool_tls_lookup(rpt->rt_pool_uuid,
					   rpt->rt_rebuild_ver);
	D_ASSERTF(pool_tls != NULL, DF_UUID" ver %d\n",
		   DP_UUID(rpt->rt_pool_uuid), rpt->rt_rebuild_ver);

	D_DEBUG(DB_REBUILD, "%d scanning %d status %d\n", idx,
		pool_tls->rebuild_pool_scanning, pool_tls->rebuild_pool_status);

	ABT_mutex_lock(status->lock);
	if (pool_tls->rebuild_pool_scanning)
		status->scanning = 1;
	if (pool_tls->rebuild_pool_status != 0 && status->status == 0)
		status->status = pool_tls->rebuild_pool_status;

	status->tobe_obj_count += pool_tls->rebuild_pool_obj_count;
	ABT_mutex_unlock(status->lock);

	return 0;
}

static int
rebuild_tgt_query(struct rebuild_tgt_pool_tracker *rpt,
		  struct rebuild_tgt_query_info *status)
{
	struct ds_migrate_status	dms = { 0 };
	struct rebuild_pool_tls		*tls;
	struct rebuild_tgt_query_arg	arg;
	int				rc;

	arg.rpt = rpt;
	arg.status = status;

	rc = ds_migrate_query_status(rpt->rt_pool_uuid, rpt->rt_rebuild_ver,
				     &dms);
	if (rc)
		D_GOTO(out, rc);

	tls = rebuild_pool_tls_lookup(rpt->rt_pool_uuid, rpt->rt_rebuild_ver);
	if (tls != NULL && tls->rebuild_pool_status)
		status->status = tls->rebuild_pool_status;

	/* let's check scanning status on every thread*/
	ABT_mutex_lock(rpt->rt_lock);
	rc = dss_thread_collective(dss_rebuild_check_one, &arg, 0,
				   DSS_ULT_REBUILD);
	if (rc) {
		ABT_mutex_unlock(rpt->rt_lock);
		D_GOTO(out, rc);
	}

	status->obj_count = dms.dm_obj_count;
	status->rec_count = dms.dm_rec_count;
	status->size = dms.dm_total_size;
	if (status->scanning || dms.dm_migrating)
		status->rebuilding = true;
	else
		status->rebuilding = false;

	if (status->status == 0 && dms.dm_status)
		status->status = dms.dm_status;

	ABT_mutex_unlock(rpt->rt_lock);

	D_DEBUG(DB_REBUILD, "pool "DF_UUID" scanning %d/%d rebuilding=%s, "
		"obj_count="DF_U64", tobe_obj="DF_U64" rec_count="DF_U64
		" size= "DF_U64"\n",
		DP_UUID(rpt->rt_pool_uuid), status->scanning,
		status->status, status->rebuilding ? "yes" : "no",
		status->obj_count, status->tobe_obj_count, status->rec_count,
		status->size);
out:
	return rc;
}

/* TODO: Add something about what the current operation is for output status */
int
ds_rebuild_query(uuid_t pool_uuid, struct daos_rebuild_status *status)
{
	struct rebuild_global_pool_tracker	*rgt;
	struct daos_rebuild_status		*rs_inlist;
	int					rc = 0;

	memset(status, 0, sizeof(*status));

	rgt = rebuild_global_pool_tracker_lookup(pool_uuid, -1);
	if (rgt == NULL) {
		rs_inlist = rebuild_status_completed_lookup(pool_uuid);
		if (rs_inlist != NULL)
			memcpy(status, rs_inlist, sizeof(*status));
		else
			status->rs_done = 1;
	} else {
		memcpy(status, &rgt->rgt_status, sizeof(*status));
		status->rs_version = rgt->rgt_rebuild_ver;
	}

	/* If there are still rebuild task queued for the pool, let's reset
	 * the done status.
	 */
	if (status->rs_done == 1 &&
	    !d_list_empty(&rebuild_gst.rg_queue_list)) {
		struct rebuild_task *task;

		d_list_for_each_entry(task, &rebuild_gst.rg_queue_list,
				      dst_list) {
			if (uuid_compare(task->dst_pool_uuid, pool_uuid) == 0) {
				status->rs_done = 0;
				break;
			}
		}
	}

	D_DEBUG(DB_REBUILD, "rebuild "DF_UUID" done %s rec "DF_U64" obj "
		DF_U64" ver %d err %d\n", DP_UUID(pool_uuid),
		status->rs_done ? "yes" : "no", status->rs_rec_nr,
		status->rs_obj_nr, status->rs_version, status->rs_errno);

	return rc;
}

#define RBLD_SBUF_LEN	256

enum {
	RB_BCAST_NONE,
	RB_BCAST_MAP,
	RB_BCAST_QUERY,
};

/*
 * Check rebuild status on the leader. Every other target sends
 * its own rebuild status by IV.
 */
static void
rebuild_leader_status_check(struct ds_pool *pool, uint32_t map_ver,
			    struct rebuild_global_pool_tracker *rgt)
{
	double		last_print = 0;
	unsigned int	total;
	int		rc;

	rc = crt_group_size(pool->sp_group, &total);
	if (rc)
		return;

	rgt->rgt_ult = dss_sleep_ult_create();
	if (rgt->rgt_ult == NULL)
		return;

	while (1) {
		struct daos_rebuild_status	*rs = &rgt->rgt_status;
		struct pool_target		*targets;
		char				sbuf[RBLD_SBUF_LEN];
		unsigned int			failed_tgts_cnt;
		double				now;
		char				*str;

		rc = pool_map_find_failed_tgts(pool->sp_map, &targets,
					       &failed_tgts_cnt);
		if (rc != 0) {
			D_ERROR("failed to create failed tgt list rc %d\n",
				rc);
			break;
		}

		if (targets != NULL) {
			struct pool_domain *dom;
			int i;

			for (i = 0; i < failed_tgts_cnt; i++) {
				dom = pool_map_find_node_by_rank(pool->sp_map,
						targets[i].ta_comp.co_rank);

				D_ASSERT(dom != NULL);
				D_DEBUG(DB_REBUILD, "rank %d/%x.\n",
					dom->do_comp.co_rank,
					dom->do_comp.co_status);
				if (pool_component_unavail(&dom->do_comp,
							false)) {
					rebuild_leader_set_status(rgt,
						dom->do_comp.co_rank,
						SCAN_DONE|PULL_DONE);
				}
			}
			D_FREE(targets);
		}

		if (!rgt->rgt_abort &&
		    ((!is_rebuild_global_pull_done(rgt) &&
		      is_rebuild_global_scan_done(rgt)) ||
		      !rgt->rgt_notify_stable_epoch)) {
			struct rebuild_iv iv = { 0 };

			D_ASSERT(rgt->rgt_stable_epoch != 0);
			uuid_copy(iv.riv_pool_uuid, rgt->rgt_pool_uuid);
			iv.riv_master_rank = pool->sp_iv_ns->iv_master_rank;
			iv.riv_global_scan_done =
					is_rebuild_global_scan_done(rgt);
			iv.riv_stable_epoch = rgt->rgt_stable_epoch;
			iv.riv_ver = rgt->rgt_rebuild_ver;
			iv.riv_leader_term = rgt->rgt_leader_term;

			/* Notify others the global scan is done, then
			 * each target can reliablly report its pull status
			 */
			rc = rebuild_iv_update(pool->sp_iv_ns,
					       &iv, CRT_IV_SHORTCUT_NONE,
					       CRT_IV_SYNC_LAZY, false);
			if (rc) {
				D_WARN("rebuild master iv update failed: %d\n",
				       rc);
			} else {
				/* Each server uses IV to notify the leader
				 * its rebuild stable epoch, then the leader
				 * will choose the largest epoch as the global
				 * stable epoch to rebuild.
				 */
				rgt->rgt_notify_stable_epoch = 1;
			}
		}

		/* query the current rebuild status */
		if (is_rebuild_global_done(rgt))
			rs->rs_done = 1;

		if (rs->rs_done)
			str = rs->rs_errno ? "failed" : "completed";
		else if (rgt->rgt_abort || rebuild_gst.rg_abort)
			str = "aborted";
		else if (rs->rs_obj_nr == 0 && rs->rs_rec_nr == 0)
			str = "scanning";
		else
			str = "pulling";

		rs->rs_seconds =
			(d_timeus_secdiff(0) - rgt->rgt_time_start) / 1e6;
		snprintf(sbuf, RBLD_SBUF_LEN,
			"Rebuild [%s] (pool "DF_UUID" ver=%u, toberb_obj="
			DF_U64", rb_obj="DF_U64", rec="DF_U64", size="DF_U64
			" done %d status %d/%d duration=%d secs)\n",
			str, DP_UUID(pool->sp_uuid), map_ver,
			rs->rs_toberb_obj_nr, rs->rs_obj_nr, rs->rs_rec_nr,
			rs->rs_size, rs->rs_done, rs->rs_errno,
			rs->rs_fail_rank, rs->rs_seconds);

		D_DEBUG(DB_REBUILD, "%s", sbuf);
		if (rs->rs_done || rebuild_gst.rg_abort || rgt->rgt_abort) {
			D_PRINT("%s", sbuf);
			break;
		}

		now = ABT_get_wtime();
		/* print something at least for each 10 secons */
		if (now - last_print > 10) {
			last_print = now;
			D_PRINT("%s", sbuf);
		}

		dss_ult_sleep(rgt->rgt_ult, RBLD_CHECK_INTV);
	}

	dss_sleep_ult_destroy(rgt->rgt_ult);
	rgt->rgt_ult = NULL;
}

static void
rebuild_global_pool_tracker_destroy(struct rebuild_global_pool_tracker *rgt)
{
	d_list_del(&rgt->rgt_list);
	if (rgt->rgt_servers)
		D_FREE(rgt->rgt_servers);

	D_FREE(rgt);
}

static int
rebuild_global_pool_tracker_create(struct ds_pool *pool, uint32_t ver,
				   struct rebuild_global_pool_tracker **p_rgt)
{
	struct rebuild_global_pool_tracker *rgt;
	int node_nr;
	struct pool_domain *doms;
	int i;
	int rc = 0;

	D_ALLOC_PTR(rgt);
	if (rgt == NULL)
		return -DER_NOMEM;

	D_INIT_LIST_HEAD(&rgt->rgt_list);
	node_nr = pool_map_find_nodes(pool->sp_map, PO_COMP_ID_ALL, &doms);
	if (node_nr < 0)
		D_GOTO(out, rc = node_nr);

	D_ALLOC_ARRAY(rgt->rgt_servers, node_nr);
	if (rgt->rgt_servers == NULL)
		D_GOTO(out, rc = -DER_NOMEM);

	for (i = 0; i < node_nr; i++)
		rgt->rgt_servers[i].rank = doms[i].do_comp.co_rank;
	rgt->rgt_servers_number = node_nr;

	uuid_copy(rgt->rgt_pool_uuid, pool->sp_uuid);
	rgt->rgt_rebuild_ver = ver;
	rgt->rgt_status.rs_version = ver;
	d_list_add(&rgt->rgt_list, &rebuild_gst.rg_global_tracker_list);
	*p_rgt = rgt;
out:
	if (rc)
		rebuild_global_pool_tracker_destroy(rgt);
	return rc;
}

/* To notify all targets to prepare the rebuild */
static int
rebuild_prepare(struct ds_pool *pool, uint32_t rebuild_ver,
		uint64_t leader_term,
		struct pool_target_id_list *tgts,
		daos_rebuild_opc_t rebuild_op,
		struct rebuild_global_pool_tracker **rgt)
{
	pool_comp_state_t	match_status;
	unsigned int		master_rank;
	int			rc;

	D_DEBUG(DB_REBUILD, "pool "DF_UUID" create rebuild iv, op=%s\n",
		DP_UUID(pool->sp_uuid), RB_OP_STR(rebuild_op));

	/* Update pool iv ns for the pool */
	crt_group_rank(pool->sp_group, &master_rank);
	ds_pool_iv_ns_update(pool, master_rank);

	rc = rebuild_global_pool_tracker_create(pool, rebuild_ver, rgt);
	if (rc) {
		D_ERROR("rebuild_global_pool_tracker create failed: rc %d\n",
			rc);
		return rc;
	}

	(*rgt)->rgt_leader_term = leader_term;
	(*rgt)->rgt_time_start = d_timeus_secdiff(0);

	D_ASSERT(rebuild_op == RB_OP_FAIL ||
		 rebuild_op == RB_OP_DRAIN ||
		 rebuild_op == RB_OP_REINT ||
		 rebuild_op == RB_OP_EXTEND);
	match_status = (rebuild_op == RB_OP_FAIL ? PO_COMP_ST_DOWN :
			rebuild_op == RB_OP_DRAIN ? PO_COMP_ST_DRAIN :
			rebuild_op == RB_OP_REINT ? PO_COMP_ST_UP :
			rebuild_op == RB_OP_EXTEND ? PO_COMP_ST_NEW :
			PO_COMP_ST_UNKNOWN);

	if (tgts != NULL && tgts->pti_number > 0) {
		bool changed = false;
		int i;

		/* Set failed(being rebuilt) targets scan/pull status.*/
		for (i = 0; i < tgts->pti_number; i++) {
			struct pool_target *target;
			struct pool_domain *dom;
			int ret;

			ret = pool_map_find_target(pool->sp_map,
						   tgts->pti_ids[i].pti_id,
						   &target);
			if (ret <= 0)
				continue;

			D_ASSERT(target != NULL);
			if (target->ta_comp.co_status == match_status)
				changed = true;

			dom = pool_map_find_node_by_rank(pool->sp_map,
						target->ta_comp.co_rank);
			if (dom && dom->do_comp.co_status == match_status) {
				D_DEBUG(DB_REBUILD, "rebuild %s rank %u/%u\n",
					rebuild_op == RB_OP_FAIL ? "fail" :
					rebuild_op == RB_OP_DRAIN ? "drain" :
					rebuild_op == RB_OP_REINT ? "reint" :
					rebuild_op == RB_OP_EXTEND ? "extend" :
					"???",
					target->ta_comp.co_rank,
					target->ta_comp.co_id);
			}
		}
		/* These failed targets do not exist in the pool
		 * map anymore -> we need to skip this rebuild.
		 */
		if (!changed) {
			rc = -DER_CANCELED;
			D_ERROR("rebuild targets canceled\n");
		}
	}

	return rc;
}

/* Broadcast objects scan requests to all server targets to start
 * rebuild.
 */
static int
rebuild_scan_broadcast(struct ds_pool *pool,
		       struct rebuild_global_pool_tracker *rgt,
		       struct pool_target_id_list *tgts_failed,
		       daos_rebuild_opc_t rebuild_op)
{
	struct rebuild_scan_in	*rsi;
	struct rebuild_scan_out	*rso;
	crt_rpc_t		*rpc;
	int			rc;

	/* Send rebuild RPC to all targets of the pool to initialize rebuild.
	 * XXX this should be idempotent as well as query and fini.
	 */
	rc = ds_pool_bcast_create(dss_get_module_info()->dmi_ctx,
				  pool, DAOS_REBUILD_MODULE,
				  REBUILD_OBJECTS_SCAN, &rpc, NULL,
				  NULL);
	if (rc != 0) {
		D_ERROR("pool map broad cast failed: rc "DF_RC"\n", DP_RC(rc));
		return rc;
	}

	rsi = crt_req_get(rpc);
	D_DEBUG(DB_REBUILD, "rebuild "DF_UUID" scan broadcast, op=%s\n",
		DP_UUID(pool->sp_uuid), RB_OP_STR(rebuild_op));

	uuid_copy(rsi->rsi_pool_uuid, pool->sp_uuid);
	rsi->rsi_ns_id = pool->sp_iv_ns->iv_ns_id;
	rsi->rsi_leader_term = rgt->rgt_leader_term;
	rsi->rsi_rebuild_ver = rgt->rgt_rebuild_ver;
	rsi->rsi_tgts_num = tgts_failed->pti_number;
	rsi->rsi_rebuild_op = rebuild_op;
	crt_group_rank(pool->sp_group,  &rsi->rsi_master_rank);

	rc = dss_rpc_send(rpc);
	rso = crt_reply_get(rpc);
	if (rc == 0)
		rc = rso->rso_status;

	rgt->rgt_init_scan = 1;
	rgt->rgt_stable_epoch = rso->rso_stable_epoch;

	crt_req_decref(rpc);
	return rc;
}

static void
rpt_destroy(struct rebuild_tgt_pool_tracker *rpt)
{
	D_ASSERT(rpt->rt_refcount == 0);
	D_ASSERT(d_list_empty(&rpt->rt_list));
	if (!daos_handle_is_inval(rpt->rt_tobe_rb_root_hdl)) {
		dbtree_destroy(rpt->rt_tobe_rb_root_hdl, NULL);
		rpt->rt_tobe_rb_root_hdl = DAOS_HDL_INVAL;
	}
	if (!daos_handle_is_inval(rpt->rt_rebuilt_root_hdl)) {
		rebuilt_btr_destroy(rpt->rt_rebuilt_root_hdl);
		rpt->rt_rebuilt_root_hdl = DAOS_HDL_INVAL;
	}

	uuid_clear(rpt->rt_pool_uuid);
	if (rpt->rt_pool != NULL)
		ds_pool_put(rpt->rt_pool);

	if (rpt->rt_svc_list)
		d_rank_list_free(rpt->rt_svc_list);

	if (rpt->rt_lock)
		ABT_mutex_free(&rpt->rt_lock);

	if (rpt->rt_fini_cond)
		ABT_cond_free(&rpt->rt_fini_cond);

	if (rpt->rt_done_cond)
		ABT_cond_free(&rpt->rt_done_cond);

	D_FREE(rpt);
}

void
rpt_get(struct rebuild_tgt_pool_tracker	*rpt)
{
	ABT_mutex_lock(rpt->rt_lock);
	D_ASSERT(rpt->rt_refcount >= 0);
	rpt->rt_refcount++;

	D_DEBUG(DB_REBUILD, "rpt %p ref %d\n", rpt, rpt->rt_refcount);
	ABT_mutex_unlock(rpt->rt_lock);
}

void
rpt_put(struct rebuild_tgt_pool_tracker	*rpt)
{
	ABT_mutex_lock(rpt->rt_lock);
	rpt->rt_refcount--;
	D_ASSERT(rpt->rt_refcount >= 0);
	D_DEBUG(DB_REBUILD, "rpt %p ref %d\n", rpt, rpt->rt_refcount);
	if (rpt->rt_refcount == 1 && rpt->rt_finishing)
		ABT_cond_signal(rpt->rt_fini_cond);
	ABT_mutex_unlock(rpt->rt_lock);
}

static void
rebuild_task_destroy(struct rebuild_task *task)
{
	if (task == NULL)
		return;

	d_list_del(&task->dst_list);
	pool_target_id_list_free(&task->dst_tgts);
	D_FREE(task);
}

/** Try merge the tasks to the current task.
 *
 * return 1 means the rebuild targets were successfully merged to existing task.
 * return 0 means these targets can not merge.
 * Other return value indicates an error.
 */
static int
rebuild_try_merge_tgts(const uuid_t pool_uuid, uint32_t map_ver,
		       daos_rebuild_opc_t rebuild_op,
		       struct pool_target_id_list *tgts)
{
	struct rebuild_task *task;
	struct rebuild_task *found = NULL;
	int		    rc;

	d_list_for_each_entry(task, &rebuild_gst.rg_queue_list,
			      dst_list) {
		/* Only merge tasks that match both pool AND operation */
		if (uuid_compare(task->dst_pool_uuid, pool_uuid) == 0
		    && task->dst_rebuild_op == rebuild_op) {
			found = task;
			break;
		}
	}

	if (found == NULL)
		return 0;

	D_DEBUG(DB_REBUILD, "("DF_UUID" ver=%u) id %u merge to task %p op=%s\n",
		DP_UUID(pool_uuid), map_ver,
		tgts->pti_ids[0].pti_id, task, RB_OP_STR(rebuild_op));

	/* Merge the failed ranks to existing rebuild task */
	rc = pool_target_id_list_merge(&task->dst_tgts, tgts);
	if (rc)
		return rc;

	if (task->dst_map_ver < map_ver) {
		D_DEBUG(DB_REBUILD, "rebuild task ver %u --> %u\n",
			found->dst_map_ver, map_ver);
		found->dst_map_ver = map_ver;
	}

	D_PRINT("Rebuild [queued] ("DF_UUID" ver=%u) id %u\n",
		DP_UUID(pool_uuid), map_ver, tgts->pti_ids[0].pti_id);

	return 1;
}

/**
 * Initiate the rebuild process, i.e. sending rebuild requests to every target
 * to find out the impacted objects.
 */
static int
rebuild_leader_start(struct ds_pool *pool, uint32_t rebuild_ver,
		     struct pool_target_id_list *tgts,
		     daos_rebuild_opc_t rebuild_op,
		     struct rebuild_global_pool_tracker **p_rgt)
{
	uint32_t	map_ver;
	d_iov_t		map_buf_iov = {0};
	daos_prop_t	*prop = NULL;
	uint64_t	leader_term;
	int		rc;

	D_DEBUG(DB_REBUILD, "rebuild "DF_UUID", rebuild version=%u, op=%s\n",
		DP_UUID(pool->sp_uuid), rebuild_ver, RB_OP_STR(rebuild_op));

	rc = ds_pool_svc_term_get(pool->sp_uuid, &leader_term);
	if (rc) {
		D_ERROR("Get pool service term failed: rc = "DF_RC"\n",
			DP_RC(rc));
		D_GOTO(out, rc);
	}

	rc = rebuild_prepare(pool, rebuild_ver, leader_term, tgts, rebuild_op,
			     p_rgt);
	if (rc) {
		D_ERROR("rebuild prepare failed: rc "DF_RC"\n", DP_RC(rc));
		D_GOTO(out, rc);
	}

re_dist:
	rc = ds_pool_map_buf_get(pool->sp_uuid, &map_buf_iov, &map_ver);
	if (rc) {
		D_ERROR("pool map broadcast failed: rc "DF_RC"\n", DP_RC(rc));
		D_GOTO(out, rc);
	}

	/* IV bcast the pool map in case for offline rebuild */
	rc = ds_pool_iv_map_update(pool, map_buf_iov.iov_buf, map_ver);
	D_FREE(map_buf_iov.iov_buf);
	if (rc) {
		/* If the failure is due to stale group version, then maybe
		 * the leader upgrade group version during this time, let's
		 * retry in this case.
		 */
		memset(&map_buf_iov, 0, sizeof(map_buf_iov));
		if (rc == -DER_GRPVER) {
			D_DEBUG(DB_REBUILD, DF_UUID" redistribute pool map\n",
				DP_UUID(pool->sp_uuid));
			goto re_dist;
		} else {
			D_ERROR("pool map broadcast failed: rc "DF_RC"\n",
				DP_RC(rc));
			D_GOTO(out, rc);
		}
	}

	rc = ds_pool_prop_fetch(pool, DAOS_PO_QUERY_PROP_ALL, &prop);
	if (rc) {
		D_ERROR("pool prop fetch failed: rc %d\n", rc);
		D_GOTO(out, rc);
	}

	/* Update pool properties by IV */
	rc = ds_pool_iv_prop_update(pool, prop);
	if (rc) {
		D_ERROR("ds_pool_iv_prop_update failed %d.\n", rc);
		D_GOTO(out, rc);
	}

	/* broadcast scan RPC to all targets */
	rc = rebuild_scan_broadcast(pool, *p_rgt, tgts, rebuild_op);
	if (rc) {
		D_ERROR("object scan failed: rc "DF_RC"\n", DP_RC(rc));
		D_GOTO(out, rc);
	}

out:
	if (prop != NULL)
		daos_prop_free(prop);
	return rc;
}

static void
rebuild_task_ult(void *arg)
{
	struct rebuild_task			*task = arg;
	struct ds_pool				*pool;
	struct rebuild_global_pool_tracker	*rgt = NULL;
	struct rebuild_iv                       iv = { 0 };
	int					rc;

	pool = ds_pool_lookup(task->dst_pool_uuid);
	if (pool == NULL) {
		D_ERROR(DF_UUID": failed to look up pool\n",
			DP_UUID(task->dst_pool_uuid));
		return;
	}

	D_PRINT("Rebuild [started] (pool "DF_UUID" ver=%u, op=%s)\n",
		DP_UUID(task->dst_pool_uuid), task->dst_map_ver,
		RB_OP_STR(task->dst_rebuild_op));

	rc = rebuild_leader_start(pool, task->dst_map_ver, &task->dst_tgts,
				  task->dst_rebuild_op, &rgt);
	if (rc != 0) {
		if (rc == -DER_CANCELED) {
			D_DEBUG(DB_REBUILD, "pool "DF_UUID" ver %u rebuild is"
				" canceled.\n", DP_UUID(task->dst_pool_uuid),
				task->dst_map_ver);
			rc = 0;
		}

		D_PRINT("Rebuild [failed] (pool "DF_UUID" ver=%u status=%d)\n",
			DP_UUID(task->dst_pool_uuid), task->dst_map_ver, rc);

		D_ERROR(""DF_UUID" (ver=%u) rebuild failed: rc %d\n",
			DP_UUID(task->dst_pool_uuid), task->dst_map_ver, rc);

		if (rgt) {
			rgt->rgt_abort = 1;
			rgt->rgt_status.rs_done = 1;
			rgt->rgt_status.rs_errno = rc;
			D_GOTO(done, rc);
		} else {
			D_GOTO(out_put, rc);
		}
	}

	/* Wait until rebuild finished */
	rebuild_leader_status_check(pool, task->dst_map_ver, rgt);
done:
	if (!is_rebuild_global_done(rgt)) {
		D_DEBUG(DB_REBUILD, DF_UUID" rebuild is not done: %d\n",
			DP_UUID(task->dst_pool_uuid), rgt->rgt_status.rs_errno);

		if (rgt->rgt_abort && rgt->rgt_status.rs_errno == 0) {
			/* If the leader is stopped due to the leader change,
			 * then let's do not stop the real rebuild(scan/pull
			 * ults), because the new leader will resend the
			 * scan requests, which will then become the new
			 * leader to track the rebuild.
			 */
			D_DEBUG(DB_REBUILD, DF_UUID" Only stop the leader\n",
				DP_UUID(task->dst_pool_uuid));
			D_GOTO(out_put, rc);
		}
	} else {
		if (task->dst_tgts.pti_number <= 0)
			goto iv_stop;

		if (task->dst_rebuild_op == RB_OP_FAIL
		    || task->dst_rebuild_op == RB_OP_DRAIN) {
			rc = ds_pool_tgt_exclude_out(pool->sp_uuid,
						     &task->dst_tgts);
			D_DEBUG(DB_REBUILD, "mark failed target %d of "DF_UUID
				" as DOWNOUT: %d\n",
				task->dst_tgts.pti_ids[0].pti_id,
				DP_UUID(task->dst_pool_uuid), rc);
		} else if (task->dst_rebuild_op == RB_OP_REINT ||
			   task->dst_rebuild_op == RB_OP_EXTEND) {
			rc = ds_pool_tgt_add_in(pool->sp_uuid, &task->dst_tgts);
			D_DEBUG(DB_REBUILD, "mark added target %d of "DF_UUID
				" UPIN: %d\n", task->dst_tgts.pti_ids[0].pti_id,
				DP_UUID(task->dst_pool_uuid), rc);
		}
	}
iv_stop:
	/* NB: even if there are some failures, the leader should
	 * still notify all other servers to stop their local
	 * rebuild.
	 */
	if (rgt->rgt_init_scan) {
		uuid_copy(iv.riv_pool_uuid, task->dst_pool_uuid);
		iv.riv_master_rank	= pool->sp_iv_ns->iv_master_rank;
		iv.riv_ver		= rgt->rgt_rebuild_ver;
		iv.riv_global_scan_done = is_rebuild_global_scan_done(rgt);
		iv.riv_global_done	= 1;
		iv.riv_leader_term	= rgt->rgt_leader_term;
		iv.riv_toberb_obj_count = rgt->rgt_status.rs_toberb_obj_nr;
		iv.riv_obj_count	= rgt->rgt_status.rs_obj_nr;
		iv.riv_rec_count	= rgt->rgt_status.rs_rec_nr;
		iv.riv_size		= rgt->rgt_status.rs_size;
		iv.riv_seconds          = rgt->rgt_status.rs_seconds;

		rc = rebuild_iv_update(pool->sp_iv_ns, &iv, CRT_IV_SHORTCUT_NONE,
				       CRT_IV_SYNC_LAZY, true);
		if (rc)
			D_ERROR("iv final update fails"DF_UUID":rc %d\n",
				DP_UUID(task->dst_pool_uuid), rc);
	}

	/* Update the rebuild status, so query can get the rebuild status. */
	rc = rebuild_status_completed_update(task->dst_pool_uuid,
					     &rgt->rgt_status);
	if (rc != 0)
		D_ERROR("rebuild_status_completed_update, "DF_UUID" "
			"failed, rc %d.\n", DP_UUID(task->dst_pool_uuid), rc);
out_put:
	if (rgt == NULL || !is_rebuild_global_done(rgt)) {
		int ret;

		/* NB: we can not skip the rebuild of the target,
		 * otherwise it will lose data and also mess the
		 * rebuild sequence, which has to be done by failure
		 * sequence order.
		 */
		ret = ds_rebuild_schedule(pool->sp_uuid,
					  task->dst_map_ver,
					  &task->dst_tgts, RB_OP_FAIL);
		if (ret != 0)
			D_ERROR("reschedule "DF_RC"\n", DP_RC(ret));
		else
			D_DEBUG(DB_REBUILD, DF_UUID" reschedule rebuild\n",
				DP_UUID(pool->sp_uuid));
	}

	ds_pool_put(pool);
	if (rgt)
		rebuild_global_pool_tracker_destroy(rgt);

	rebuild_task_destroy(task);
	rebuild_gst.rg_inflight--;

	return;
}

bool
pool_is_rebuilding(uuid_t pool_uuid)
{
	struct rebuild_task *task;

	d_list_for_each_entry(task, &rebuild_gst.rg_running_list, dst_list) {
		if (uuid_compare(task->dst_pool_uuid, pool_uuid) == 0)
			return true;
	}
	return false;
}

#define REBUILD_MAX_INFLIGHT	10
static void
rebuild_ults(void *arg)
{
	struct rebuild_task	*task;
	struct rebuild_task	*task_tmp;
	int			 rc;

	while (DAOS_FAIL_CHECK(DAOS_REBUILD_HANG))
		ABT_thread_yield();

	while (!d_list_empty(&rebuild_gst.rg_queue_list) ||
	       !d_list_empty(&rebuild_gst.rg_running_list)) {
		if (rebuild_gst.rg_abort) {
			D_DEBUG(DB_REBUILD, "abort rebuild\n");
			break;
		}

		if (d_list_empty(&rebuild_gst.rg_queue_list) ||
		    rebuild_gst.rg_inflight >= REBUILD_MAX_INFLIGHT) {
			ABT_thread_yield();
			continue;
		}

		d_list_for_each_entry_safe(task, task_tmp,
				      &rebuild_gst.rg_queue_list, dst_list) {
			if (pool_is_rebuilding(task->dst_pool_uuid))
				continue;

			rc = dss_ult_create(rebuild_task_ult, task,
					    DSS_ULT_REBUILD, DSS_TGT_SELF,
					    0, NULL);
			if (rc == 0) {
				rebuild_gst.rg_inflight++;
				/* TODO: This needs to be expanded to select the
				 * highest-priority task based on rebuild op,
				 * rather than just the next one in queue
				 */
				d_list_move(&task->dst_list,
					       &rebuild_gst.rg_running_list);
			} else {
				D_ERROR(DF_UUID" create ult failed: %d\n",
					DP_UUID(task->dst_pool_uuid), rc);
			}
		}
		ABT_thread_yield();
	}

	/* If there are still rebuild task in queue and running list, then
	 * it is forced abort, let's delete the queue_list task, but leave
	 * the running task there, either the new leader will tell these
	 * running rebuild to update their leader or just abort the rebuild
	 * task.
	 */
	d_list_for_each_entry_safe(task, task_tmp, &rebuild_gst.rg_queue_list,
				   dst_list)
		rebuild_task_destroy(task);

	ABT_mutex_lock(rebuild_gst.rg_lock);
	ABT_cond_signal(rebuild_gst.rg_stop_cond);
	rebuild_gst.rg_rebuild_running = 0;
	ABT_mutex_unlock(rebuild_gst.rg_lock);
}

void
ds_rebuild_abort(uuid_t pool_uuid, unsigned int version)
{
	struct rebuild_tgt_pool_tracker *rpt;

	/* If this is called on non-leader node, it will do nothing */
	ds_rebuild_leader_stop(pool_uuid, version);

	rpt = rpt_lookup(pool_uuid, version);
	if (rpt == NULL)
		return;

	/* If it can find rpt, it means rebuild has not finished yet
	 * on this target, so the rpt has to been hold by someone
	 * else, so it is safe to use rpt after rpt_put().
	 *
	 * And we have to do rpt_put(), otherwise it will hold
	 * rebuild_tgt_fini().
	 */
	D_ASSERT(rpt->rt_refcount > 1);
	rpt_put(rpt);

	rpt->rt_abort = 1;
	/* Since the rpt will be destroyed after signal rt_done_cond,
	 * so we have to use another lock here.
	 */
	ABT_mutex_lock(rebuild_gst.rg_lock);
	ABT_cond_wait(rpt->rt_done_cond, rebuild_gst.rg_lock);
	ABT_mutex_unlock(rebuild_gst.rg_lock);
}

void
ds_rebuild_leader_stop(const uuid_t pool_uuid, unsigned int version)
{
	struct rebuild_global_pool_tracker	*rgt;
	struct rebuild_task			*task;
	struct rebuild_task			*task_tmp;

	/* Remove the rebuild tasks from queue list */
	d_list_for_each_entry_safe(task, task_tmp, &rebuild_gst.rg_queue_list,
				   dst_list) {
		if (uuid_compare(task->dst_pool_uuid, pool_uuid) == 0 &&
		    (version == -1 || task->dst_map_ver == version)) {
			rebuild_task_destroy(task);
			if (version != -1)
				break;
		}
	}

	/* Then check running list, Note: each rebuilding pool can only have one
	 * version being rebuilt each time, so we do not need check version for
	 * running list.
	 */
	rgt = rebuild_global_pool_tracker_lookup(pool_uuid, version);
	if (rgt == NULL)
		return;

	D_DEBUG(DB_REBUILD, "abort rebuild "DF_UUID" version %d\n",
		DP_UUID(pool_uuid), version);
	rgt->rgt_abort = 1;
}

void
ds_rebuild_leader_stop_all()
{
	ABT_mutex_lock(rebuild_gst.rg_lock);
	if (!rebuild_gst.rg_rebuild_running) {
		ABT_mutex_unlock(rebuild_gst.rg_lock);
		return;
	}

	/* This will eliminate all of the queued rebuild task, then abort all
	 * running rebuild. Note: this only abort the rebuild tracking ULT
	 * (rebuild_task_ult), and the real rebuild process on each target
	 * triggered by scan/object request are still running. Once the new
	 * leader is elected, it will send those rebuild trigger req with new
	 * term, then each target will only need update its leader information
	 * and report the rebuild status to the new leader.
	 * If the new leader never comes, then those rebuild process can still
	 * finish, but those tracking ULT (rebuild_tgt_status_check_ult) will
	 * keep sending the status report to the stale leader, until it is
	 * aborted.
	 */
	D_DEBUG(DB_REBUILD, "abort rebuild %p\n", &rebuild_gst);
	rebuild_gst.rg_abort = 1;
	if (rebuild_gst.rg_rebuild_running)
		ABT_cond_wait(rebuild_gst.rg_stop_cond,
			      rebuild_gst.rg_lock);
	ABT_mutex_unlock(rebuild_gst.rg_lock);
	if (rebuild_gst.rg_stop_cond)
		ABT_cond_free(&rebuild_gst.rg_stop_cond);
}

static void
rebuild_print_list_update(const char *const str, const uuid_t uuid,
			  const uint32_t map_ver,
			  daos_rebuild_opc_t rebuild_op,
			  struct pool_target_id_list *tgts) {
	int i;

	D_PRINT("%s (pool="DF_UUID" ver=%u, op=%s) tgts=", str, DP_UUID(uuid),
		map_ver, RB_OP_STR(rebuild_op));
	for (i = 0; i < tgts->pti_number; i++) {
		if (i > 0)
			D_PRINT(",");
		D_PRINT("%u", tgts->pti_ids[i].pti_id);
	}
	D_PRINT("\n");
}

/**
 * Add rebuild task to the rebuild list and another ULT will rebuild the
 * pool.
 */
int
ds_rebuild_schedule(const uuid_t uuid, uint32_t map_ver,
		    struct pool_target_id_list *tgts,
		    daos_rebuild_opc_t rebuild_op)
{
	struct rebuild_task	*task;
	int			rc;

	/* Check if the pool already in the queue list */
	rc = rebuild_try_merge_tgts(uuid, map_ver, rebuild_op, tgts);
	if (rc)
		return rc == 1 ? 0 : rc;

	/* No existing task was found - allocate a new one and use it */
	D_ALLOC_PTR(task);
	if (task == NULL)
		return -DER_NOMEM;

	task->dst_map_ver = map_ver;
	task->dst_rebuild_op = rebuild_op;
	uuid_copy(task->dst_pool_uuid, uuid);
	D_INIT_LIST_HEAD(&task->dst_list);

	rc = pool_target_id_list_merge(&task->dst_tgts, tgts);
	if (rc)
		D_GOTO(free, rc);

	rebuild_print_list_update("Rebuild queued",
				  uuid, map_ver, rebuild_op, tgts);
	d_list_add_tail(&task->dst_list, &rebuild_gst.rg_queue_list);

	if (!rebuild_gst.rg_rebuild_running) {
		rc = ABT_cond_create(&rebuild_gst.rg_stop_cond);
		if (rc != ABT_SUCCESS)
			D_GOTO(free, rc = dss_abterr2der(rc));

		rebuild_gst.rg_rebuild_running = 1;
		rc = dss_ult_create(rebuild_ults, NULL, DSS_ULT_REBUILD,
				    DSS_TGT_SELF, 0, NULL);
		if (rc) {
			ABT_cond_free(&rebuild_gst.rg_stop_cond);
			rebuild_gst.rg_rebuild_running = 0;
			D_GOTO(free, rc);
		}
	}
free:
	if (rc)
		rebuild_task_destroy(task);
	return rc;
}

static int
regenerate_task_internal(struct ds_pool *pool, struct pool_target *tgts,
			 unsigned int tgts_cnt, daos_rebuild_opc_t rebuild_op)
{
	unsigned int	i;
	int		rc;

	for (i = 0; i < tgts_cnt; i++) {
		struct pool_target		*tgt = &tgts[i];
		struct pool_target_id		tgt_id;
		struct pool_target_id_list	id_list;

		tgt_id.pti_id = tgt->ta_comp.co_id;
		id_list.pti_ids = &tgt_id;
		id_list.pti_number = 1;

		rc = ds_rebuild_schedule(pool->sp_uuid, tgt->ta_comp.co_fseq,
					 &id_list, rebuild_op);
		if (rc) {
			D_ERROR(DF_UUID" schedule op %d ver %d failed: rc %d\n",
				DP_UUID(pool->sp_uuid), rebuild_op,
				tgt->ta_comp.co_fseq, rc);
			return rc;
		}
	}

	return DER_SUCCESS;
}

int
regenerate_task_of_type(struct ds_pool *pool, pool_comp_state_t match_states,
			daos_rebuild_opc_t rebuild_op)
{
	struct pool_target	*tgts;
	unsigned int		tgts_cnt;
	int			rc;

	rc = pool_map_find_tgts_by_state(pool->sp_map, match_states,
					 &tgts, &tgts_cnt);
	if (rc != 0) {
		D_ERROR("failed to create %s tgt_list rc="DF_RC"\n",
			RB_OP_STR(rebuild_op), DP_RC(rc));
		return rc;
	}

	return regenerate_task_internal(pool, tgts, tgts_cnt, rebuild_op);
}


/* Regenerate the rebuild tasks when changing the leader. */
int
ds_rebuild_regenerate_task(struct ds_pool *pool)
{
	int rc;

	rebuild_gst.rg_abort = 0;

	rc = regenerate_task_of_type(pool, PO_COMP_ST_DOWN, RB_OP_FAIL);
	if (rc != 0)
		return rc;

	rc = regenerate_task_of_type(pool, PO_COMP_ST_DRAIN, RB_OP_DRAIN);
	if (rc != 0)
<<<<<<< HEAD
		return rc;

	rc = regenerate_task_of_type(pool, PO_COMP_ST_UP, RB_OP_REINT);
	if (rc != 0)
		return rc;

=======
		return rc;

	rc = regenerate_task_of_type(pool, PO_COMP_ST_UP, RB_OP_REINT);
	if (rc != 0)
		return rc;

>>>>>>> dac28aed
	rc = regenerate_task_of_type(pool, PO_COMP_ST_NEW, RB_OP_EXTEND);
	if (rc != 0)
		return rc;

	return DER_SUCCESS;
}

/* Hang rebuild ULT on the current xstream */
void
rebuild_hang(void)
{
	D_DEBUG(DB_REBUILD, "Hang current rebuild process.\n");
	dss_parameters_set(DMG_KEY_REBUILD_THROTTLING, 0);
}

static int
rebuild_fini_one(void *arg)
{
	struct rebuild_tgt_pool_tracker	*rpt = arg;
	struct rebuild_pool_tls		*pool_tls;
	struct ds_pool_child		*dpc;

	pool_tls = rebuild_pool_tls_lookup(rpt->rt_pool_uuid,
					   rpt->rt_rebuild_ver);
	if (pool_tls == NULL)
		return 0;

	if (!daos_handle_is_inval(pool_tls->rebuild_pool_hdl)) {
		D_DEBUG(DB_REBUILD, "close container/pool "
			DF_UUID"/"DF_UUID"\n",
			DP_UUID(rpt->rt_coh_uuid), DP_UUID(rpt->rt_poh_uuid));
		dsc_pool_close(pool_tls->rebuild_pool_hdl);
		pool_tls->rebuild_pool_hdl = DAOS_HDL_INVAL;
	}

	rebuild_pool_tls_destroy(pool_tls);
	ds_migrate_fini_one(rpt->rt_pool_uuid, rpt->rt_rebuild_ver);
	/* close the opened local ds_cont on main XS */
	D_ASSERT(dss_get_module_info()->dmi_xs_id != 0);

	dpc = ds_pool_child_lookup(rpt->rt_pool_uuid);
	D_ASSERT(dpc != NULL);

	/* Reset rebuild epoch, then reset the aggregation epoch, so
	 * it can aggregate the rebuild epoch.
	 */
	D_ASSERT(rpt->rt_rebuild_fence != 0);
	if (rpt->rt_rebuild_fence == dpc->spc_rebuild_fence) {
		dpc->spc_rebuild_fence = 0;
		dpc->spc_rebuild_end_hlc = crt_hlc_get();
		D_DEBUG(DB_REBUILD, DF_UUID": Reset aggregation end hlc "
			DF_U64"\n", DP_UUID(rpt->rt_pool_uuid),
			dpc->spc_rebuild_end_hlc);
	} else {
		D_DEBUG(DB_REBUILD, DF_UUID": pool is still being rebuilt"
			" rt_rebuild_fence "DF_U64" spc_rebuild_fence "
			DF_U64"\n", DP_UUID(rpt->rt_pool_uuid),
			rpt->rt_rebuild_fence, dpc->spc_rebuild_fence);
	}

	ds_pool_child_put(dpc);

	return 0;
}

int
rebuild_tgt_fini(struct rebuild_tgt_pool_tracker *rpt)
{
	struct rebuild_pool_tls	*pool_tls;
	int			 rc;

	D_DEBUG(DB_REBUILD, "Finalize rebuild for "DF_UUID", map_ver=%u\n",
		DP_UUID(rpt->rt_pool_uuid), rpt->rt_rebuild_ver);

	ABT_mutex_lock(rpt->rt_lock);
	D_ASSERT(rpt->rt_refcount > 0);
	d_list_del_init(&rpt->rt_list);
	rpt->rt_finishing = 1;
	/* Wait until all ult/tasks finish and release the rpt.
	 * NB: Because rebuild_tgt_fini will be only called in
	 * rebuild_tgt_status_check_ult, which will make sure when
	 * rt_refcount reaches to 1, either all rebuild is done or
	 * all ult/task has been aborted by rt_abort, i.e. no new
	 * ULT/task will be created after this check. So it is safe
	 * to destroy the rpt after this.
	 */
	if (rpt->rt_refcount > 1)
		ABT_cond_wait(rpt->rt_fini_cond, rpt->rt_lock);
	ABT_mutex_unlock(rpt->rt_lock);

	/* destroy the rebuild pool tls on XS 0 */
	pool_tls = rebuild_pool_tls_lookup(rpt->rt_pool_uuid,
					   rpt->rt_rebuild_ver);
	if (pool_tls != NULL)
		rebuild_pool_tls_destroy(pool_tls);

	/* close the rebuild pool/container on all main XS */
	rc = dss_task_collective(rebuild_fini_one, rpt, 0, DSS_ULT_REBUILD);

	rpt_put(rpt);
	/* No one should access rpt after rebuild_fini_one.
	 */
	D_ASSERT(rpt->rt_refcount == 0);

	/* Notify anyone who is waiting for the rebuild to finish */
	ABT_mutex_lock(rebuild_gst.rg_lock);
	ABT_cond_signal(rpt->rt_done_cond);
	ABT_mutex_unlock(rebuild_gst.rg_lock);

	rpt_destroy(rpt);

	return rc;
}

void
rebuild_tgt_status_check_ult(void *arg)
{
	struct rebuild_tgt_pool_tracker	*rpt = arg;

	D_ASSERT(rpt != NULL);
	rpt->rt_ult = dss_sleep_ult_create();
	if (rpt->rt_ult == NULL) {
		D_ERROR("Can not start rebuild status check\n");
		return;
	}

	while (1) {
		struct rebuild_iv		iv;
		struct rebuild_tgt_query_info	status;
		int				rc;

		memset(&status, 0, sizeof(status));
		ABT_mutex_create(&status.lock);
		rc = rebuild_tgt_query(rpt, &status);
		ABT_mutex_free(&status.lock);
		if (rc || status.status != 0) {
			D_ERROR(DF_UUID" rebuild failed: rc %d\n",
				DP_UUID(rpt->rt_pool_uuid),
				rc == 0 ? status.status : rc);
			if (status.status == 0)
				status.status = rc;
			if (rpt->rt_errno == 0)
				rpt->rt_errno = status.status;
		}

		memset(&iv, 0, sizeof(iv));
		uuid_copy(iv.riv_pool_uuid, rpt->rt_pool_uuid);

		/* rebuild_tgt_query above possibly lost some counter
		 * when target being excluded.
		 */
		if (status.obj_count < rpt->rt_reported_obj_cnt)
			status.obj_count = rpt->rt_reported_obj_cnt;
		if (status.rec_count < rpt->rt_reported_rec_cnt)
			status.rec_count = rpt->rt_reported_rec_cnt;
		if (status.size < rpt->rt_reported_size)
			status.size = rpt->rt_reported_size;
		if (status.tobe_obj_count < rpt->rt_reported_toberb_objs)
			status.tobe_obj_count = rpt->rt_reported_toberb_objs;
		if (rpt->rt_re_report) {
			iv.riv_toberb_obj_count = status.tobe_obj_count;
			iv.riv_obj_count = status.obj_count;
			iv.riv_rec_count = status.rec_count;
			iv.riv_size = status.size;
		} else {
			iv.riv_toberb_obj_count = status.tobe_obj_count -
						  rpt->rt_reported_toberb_objs;
			iv.riv_obj_count = status.obj_count -
					   rpt->rt_reported_obj_cnt;
			iv.riv_rec_count = status.rec_count -
					   rpt->rt_reported_rec_cnt;
			iv.riv_size = status.size -
					   rpt->rt_reported_size;
		}
		iv.riv_status = status.status;
		if (status.scanning == 0 || rpt->rt_abort ||
		    status.status != 0) {
			iv.riv_scan_done = 1;
			rpt->rt_scan_done = 1;
		}

		/* Only global scan is done, then pull is trustable */
		if ((rpt->rt_global_scan_done && !status.rebuilding) ||
		     rpt->rt_abort)
			iv.riv_pull_done = 1;

		/* Once the rebuild is globally done, the target
		 * does not need update the status, just finish
		 * the rebuild.
		 */
		if (!rpt->rt_global_done) {
			iv.riv_master_rank =
				rpt->rt_pool->sp_iv_ns->iv_master_rank;
			iv.riv_rank = rpt->rt_rank;
			iv.riv_ver = rpt->rt_rebuild_ver;
			iv.riv_leader_term = rpt->rt_leader_term;

			/* Cart does not support failure recovery yet, let's
			 * send the status to root for now. FIXME
			 */
			if (DAOS_FAIL_CHECK(DAOS_REBUILD_TGT_IV_UPDATE_FAIL))
				rc = -DER_INVAL;
			else
				rc = rebuild_iv_update(rpt->rt_pool->sp_iv_ns,
						   &iv, CRT_IV_SHORTCUT_TO_ROOT,
						   CRT_IV_SYNC_NONE, false);
			if (rc == 0) {
				if (rpt->rt_re_report) {
					rpt->rt_reported_toberb_objs =
						iv.riv_toberb_obj_count;
					rpt->rt_re_report = 0;
				} else {
					rpt->rt_reported_toberb_objs +=
						iv.riv_toberb_obj_count;
				}
				rpt->rt_reported_obj_cnt = status.obj_count;
				rpt->rt_reported_rec_cnt = status.rec_count;
				rpt->rt_reported_size = status.size;
			} else {
				D_WARN("rebuild tgt iv update failed: %d\n",
					rc);
				/* Already finish rebuilt, but it can not
				 * its rebuild status on the leader, i.e.
				 * it can not find the IV see crt_iv_hdlr_xx().
				 * let's just stop the rebuild.
				 */
				if (rc == -DER_NONEXIST && !status.rebuilding)
					rpt->rt_global_done = 1;
			}
		}

		D_DEBUG(DB_REBUILD, "ver %d obj "DF_U64" rec "DF_U64" size "
			DF_U64" scan done %d pull done %d scan gl done %d"
			" gl done %d status %d\n",
			rpt->rt_rebuild_ver, iv.riv_obj_count,
			iv.riv_rec_count, iv.riv_size, rpt->rt_scan_done,
			iv.riv_pull_done, rpt->rt_global_scan_done,
			rpt->rt_global_done, iv.riv_status);

		if (rpt->rt_global_done || rpt->rt_abort)
			break;

		dss_ult_sleep(rpt->rt_ult, RBLD_CHECK_INTV);
	}

	dss_sleep_ult_destroy(rpt->rt_ult);
	rpt->rt_ult = NULL;

	rpt_put(rpt);
	rebuild_tgt_fini(rpt);
}

/**
 * To avoid broadcasting during pool_connect and container
 * open for rebuild, let's create a local ds_pool/ds_container
 * and dc_pool/dc_container, so rebuild client will always
 * use the specified pool_hdl/container_hdl uuid during
 * rebuild.
 */
static int
rebuild_prepare_one(void *data)
{
	struct rebuild_tgt_pool_tracker	*rpt = data;
	struct rebuild_pool_tls		*pool_tls;
	struct ds_pool_child		*dpc;
	int				 rc = 0;

	pool_tls = rebuild_pool_tls_create(rpt->rt_pool_uuid, rpt->rt_poh_uuid,
					   rpt->rt_coh_uuid,
					   rpt->rt_rebuild_ver);
	if (pool_tls == NULL)
		return -DER_NOMEM;

	dpc = ds_pool_child_lookup(rpt->rt_pool_uuid);
	D_ASSERT(dpc != NULL);

	D_ASSERT(dss_get_module_info()->dmi_xs_id != 0);

	/* Set the rebuild epoch per VOS container, so VOS aggregation will not
	 * cross the epoch to cause problem.
	 */
	D_ASSERT(rpt->rt_rebuild_fence != 0);
	dpc->spc_rebuild_fence = rpt->rt_rebuild_fence;
	D_DEBUG(DB_REBUILD, "open local container "DF_UUID"/"DF_UUID
		" rebuild eph "DF_U64" rc %d\n", DP_UUID(rpt->rt_pool_uuid),
		DP_UUID(rpt->rt_coh_uuid), rpt->rt_rebuild_fence, rc);

	ds_pool_child_put(dpc);

	return rc;
}

static int
rpt_create(struct ds_pool *pool, uint32_t pm_ver, uint64_t leader_term,
	   uint32_t tgts_num, struct rebuild_tgt_pool_tracker **p_rpt)
{
	struct rebuild_tgt_pool_tracker	*rpt;
	d_rank_t	rank;
	int		rc;

	D_ALLOC_PTR(rpt);
	if (rpt == NULL)
		return -DER_NOMEM;

	D_INIT_LIST_HEAD(&rpt->rt_list);
	rc = ABT_mutex_create(&rpt->rt_lock);
	if (rc != ABT_SUCCESS)
		D_GOTO(free, rc = dss_abterr2der(rc));

	rc = ABT_cond_create(&rpt->rt_fini_cond);
	if (rc != ABT_SUCCESS)
		D_GOTO(free, rc = dss_abterr2der(rc));

	rc = ABT_cond_create(&rpt->rt_done_cond);
	if (rc != ABT_SUCCESS)
		D_GOTO(free, rc = dss_abterr2der(rc));

	uuid_copy(rpt->rt_pool_uuid, pool->sp_uuid);
	rpt->rt_reported_toberb_objs = 0;
	rpt->rt_reported_obj_cnt = 0;
	rpt->rt_reported_rec_cnt = 0;
	rpt->rt_reported_size = 0;
	rpt->rt_rebuild_ver = pm_ver;
	rpt->rt_leader_term = leader_term;
	rpt->rt_tgts_num = tgts_num;
	crt_group_rank(pool->sp_group, &rank);
	rpt->rt_rank = rank;

	rpt->rt_refcount = 1;
	*p_rpt = rpt;
free:
	if (rc != 0)
		rpt_destroy(rpt);
	return rc;
}

/**
 * Called by ds_pool_tgt_map_update->update_child_map() to update pool
 * map on each xstream for rebuild.
 */
int ds_rebuild_pool_map_update(struct ds_pool *pool)
{
	struct rebuild_pool_tls *pool_tls;
	int rc;

	pool_tls = rebuild_pool_tls_lookup(pool->sp_uuid, -1);
	if (pool_tls == NULL ||
	    daos_handle_is_inval(pool_tls->rebuild_pool_hdl))
		return 0;

	/* update the pool map over the client stack */
	rc = dc_pool_update_map(pool_tls->rebuild_pool_hdl,
				pool->sp_map);

	return rc;
}

/* rebuild prepare on each target, which will be called after
 * each target get the scan rpc from the master.
 */
int
rebuild_tgt_prepare(crt_rpc_t *rpc, struct rebuild_tgt_pool_tracker **p_rpt)
{
	struct rebuild_scan_in		*rsi = crt_req_get(rpc);
	struct ds_pool			*pool;
	struct rebuild_tgt_pool_tracker	*rpt = NULL;
	struct rebuild_pool_tls		*pool_tls;
	daos_prop_t			prop = { 0 };
	struct daos_prop_entry		*entry;
	int				rc;

	D_DEBUG(DB_REBUILD, "prepare rebuild for "DF_UUID"/%d\n",
		DP_UUID(rsi->rsi_pool_uuid), rsi->rsi_rebuild_ver);

	pool = ds_pool_lookup(rsi->rsi_pool_uuid);
	if (pool == NULL) {
		D_ERROR("Can not find pool.\n");
		return -DER_NONEXIST;
	}

	if (pool->sp_group == NULL) {
		char id[DAOS_UUID_STR_SIZE];

		uuid_unparse_lower(pool->sp_uuid, id);
		pool->sp_group = crt_group_lookup(id);
		if (pool->sp_group == NULL) {
			D_ERROR(DF_UUID": pool group not found\n",
				DP_UUID(pool->sp_uuid));
			D_GOTO(out, rc = -DER_INVAL);
		}
	}

	if (pool->sp_iv_ns) {
		uuid_t	cont_uuid;

		uuid_clear(cont_uuid);
		/* Let's invalidate local snapshot cache before
		 * rebuild, so to make sure rebuild will use the updated
		 * snapshot during rebuild fetch, otherwise it may cause
		 * corruption.
		 */
		rc = ds_cont_revoke_snaps(pool->sp_iv_ns, cont_uuid,
					  CRT_IV_SHORTCUT_NONE,
					  CRT_IV_SYNC_NONE);
		if (rc)
			D_GOTO(out, rc);
	}

	/* Create rpt for the target */
	rc = rpt_create(pool, rsi->rsi_rebuild_ver, rsi->rsi_leader_term,
			rsi->rsi_tgts_num, &rpt);
	if (rc)
		D_GOTO(out, rc);

	rpt->rt_rebuild_op = rsi->rsi_rebuild_op;

	rc = ds_pool_iv_srv_hdl_fetch(pool, &rpt->rt_poh_uuid,
				      &rpt->rt_coh_uuid);
	if (rc)
		D_GOTO(out, rc);

	D_DEBUG(DB_REBUILD, "rebuild coh/poh "DF_UUID"/"DF_UUID"\n",
		DP_UUID(rpt->rt_coh_uuid), DP_UUID(rpt->rt_poh_uuid));

	D_ASSERT(pool->sp_iv_ns != NULL);
	ds_pool_iv_ns_update(pool, rsi->rsi_master_rank);

	rc = ds_pool_iv_prop_fetch(pool, &prop);
	if (rc)
		D_GOTO(out, rc);

	entry = daos_prop_entry_get(&prop, DAOS_PROP_PO_SVC_LIST);
	D_ASSERT(entry != NULL);
	rc = daos_rank_list_dup(&rpt->rt_svc_list,
				(d_rank_list_t *)entry->dpe_val_ptr);
	if (rc)
		D_GOTO(out, rc);

	pool_tls = rebuild_pool_tls_create(rpt->rt_pool_uuid, rpt->rt_poh_uuid,
					   rpt->rt_coh_uuid,
					   rpt->rt_rebuild_ver);
	if (pool_tls == NULL)
		D_GOTO(out, rc = -DER_NOMEM);

	rpt->rt_rebuild_fence = crt_hlc_get();
	rc = dss_task_collective(rebuild_prepare_one, rpt, 0, DSS_ULT_REBUILD);
	if (rc) {
		rpt->rt_rebuild_fence = 0;
		rebuild_pool_tls_destroy(pool_tls);
		D_GOTO(out, rc);
	}

	ABT_mutex_lock(rpt->rt_lock);
	rpt->rt_pool = pool; /* pin it */
	ABT_mutex_unlock(rpt->rt_lock);

	rpt_get(rpt);
	d_list_add(&rpt->rt_list, &rebuild_gst.rg_tgt_tracker_list);
	*p_rpt = rpt;
out:
	if (rc) {
		if (rpt)
			rpt_put(rpt);

		ds_pool_put(pool);
	}
	daos_prop_entries_free(&prop);

	return rc;
}

static struct crt_corpc_ops rebuild_tgt_scan_co_ops = {
	.co_aggregate	= rebuild_tgt_scan_aggregator,
};

/* Define for cont_rpcs[] array population below.
 * See REBUILD_PROTO_*_RPC_LIST macro definition
 */
#define X(a, b, c, d, e)	\
{				\
	.dr_opc       = a,	\
	.dr_hdlr      = d,	\
	.dr_corpc_ops = e,	\
}

static struct daos_rpc_handler rebuild_handlers[] = {
	REBUILD_PROTO_SRV_RPC_LIST,
};

#undef X

struct dss_module_key rebuild_module_key = {
	.dmk_tags = DAOS_SERVER_TAG,
	.dmk_index = -1,
	.dmk_init = rebuild_tls_init,
	.dmk_fini = rebuild_tls_fini,
};

static int
init(void)
{
	int rc;

	D_INIT_LIST_HEAD(&rebuild_gst.rg_tgt_tracker_list);
	D_INIT_LIST_HEAD(&rebuild_gst.rg_global_tracker_list);
	D_INIT_LIST_HEAD(&rebuild_gst.rg_completed_list);
	D_INIT_LIST_HEAD(&rebuild_gst.rg_queue_list);
	D_INIT_LIST_HEAD(&rebuild_gst.rg_running_list);

	rc = ABT_mutex_create(&rebuild_gst.rg_lock);
	if (rc != ABT_SUCCESS)
		return dss_abterr2der(rc);

	rc = rebuild_iv_init();
	return rc;
}

static int
fini(void)
{
	rebuild_status_completed_remove(NULL);

	if (rebuild_gst.rg_stop_cond)
		ABT_cond_free(&rebuild_gst.rg_stop_cond);

	ABT_mutex_free(&rebuild_gst.rg_lock);

	rebuild_iv_fini();
	return 0;
}

static int
rebuild_cleanup(void)
{
	/* stop all rebuild process */
	ds_rebuild_leader_stop_all();
	return 0;
}

struct dss_module rebuild_module = {
	.sm_name	= "rebuild",
	.sm_mod_id	= DAOS_REBUILD_MODULE,
	.sm_ver		= DAOS_REBUILD_VERSION,
	.sm_init	= init,
	.sm_fini	= fini,
	.sm_cleanup	= rebuild_cleanup,
	.sm_proto_fmt	= &rebuild_proto_fmt,
	.sm_cli_count	= 0,
	.sm_handlers	= rebuild_handlers,
	.sm_key		= &rebuild_module_key,
};<|MERGE_RESOLUTION|>--- conflicted
+++ resolved
@@ -1496,21 +1496,12 @@
 
 	rc = regenerate_task_of_type(pool, PO_COMP_ST_DRAIN, RB_OP_DRAIN);
 	if (rc != 0)
-<<<<<<< HEAD
 		return rc;
 
 	rc = regenerate_task_of_type(pool, PO_COMP_ST_UP, RB_OP_REINT);
 	if (rc != 0)
 		return rc;
 
-=======
-		return rc;
-
-	rc = regenerate_task_of_type(pool, PO_COMP_ST_UP, RB_OP_REINT);
-	if (rc != 0)
-		return rc;
-
->>>>>>> dac28aed
 	rc = regenerate_task_of_type(pool, PO_COMP_ST_NEW, RB_OP_EXTEND);
 	if (rc != 0)
 		return rc;
