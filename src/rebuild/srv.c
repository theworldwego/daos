--- conflicted
+++ resolved
@@ -738,22 +738,14 @@
 
 	D_ASSERT(rebuild_op == RB_OP_FAIL ||
 		 rebuild_op == RB_OP_DRAIN ||
-<<<<<<< HEAD
 		 rebuild_op == RB_OP_REINT ||
-		 rebuild_op == RB_OP_EXTEND);
+		 rebuild_op == RB_OP_EXTEND ||
+		 rebuild_op == RB_OP_RECLAIM);
 	match_status = (rebuild_op == RB_OP_FAIL ? PO_COMP_ST_DOWN :
 			rebuild_op == RB_OP_DRAIN ? PO_COMP_ST_DRAIN :
 			rebuild_op == RB_OP_REINT ? PO_COMP_ST_UP :
 			rebuild_op == RB_OP_EXTEND ? PO_COMP_ST_NEW :
-			PO_COMP_ST_UNKNOWN);
-=======
-		 rebuild_op == RB_OP_ADD ||
-		 rebuild_op == RB_OP_RECLAIM);
-	match_status = (rebuild_op == RB_OP_FAIL ? PO_COMP_ST_DOWN :
-			rebuild_op == RB_OP_DRAIN ? PO_COMP_ST_DRAIN :
-			rebuild_op == RB_OP_ADD ? PO_COMP_ST_UP :
 			PO_COMP_ST_UPIN); /* RB_OP_RECLAIM */
->>>>>>> 156da8ad
 
 	if (tgts != NULL && tgts->pti_number > 0) {
 		bool changed = false;
@@ -779,15 +771,7 @@
 						target->ta_comp.co_rank);
 			if (dom && dom->do_comp.co_status == match_status) {
 				D_DEBUG(DB_REBUILD, "rebuild %s rank %u/%u\n",
-<<<<<<< HEAD
-					rebuild_op == RB_OP_FAIL ? "fail" :
-					rebuild_op == RB_OP_DRAIN ? "drain" :
-					rebuild_op == RB_OP_REINT ? "reint" :
-					rebuild_op == RB_OP_EXTEND ? "extend" :
-					"???",
-=======
 					RB_OP_STR(rebuild_op),
->>>>>>> 156da8ad
 					target->ta_comp.co_rank,
 					target->ta_comp.co_id);
 			}
