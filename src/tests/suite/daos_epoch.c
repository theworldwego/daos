/**
 * (C) Copyright 2016-2019 Intel Corporation.
 *
 * Licensed under the Apache License, Version 2.0 (the "License");
 * you may not use this file except in compliance with the License.
 * You may obtain a copy of the License at
 *
 *    http://www.apache.org/licenses/LICENSE-2.0
 *
 * Unless required by applicable law or agreed to in writing, software
 * distributed under the License is distributed on an "AS IS" BASIS,
 * WITHOUT WARRANTIES OR CONDITIONS OF ANY KIND, either express or implied.
 * See the License for the specific language governing permissions and
 * limitations under the License.
 *
 * GOVERNMENT LICENSE RIGHTS-OPEN SOURCE SOFTWARE
 * The Government's rights to use, modify, reproduce, release, perform, display,
 * or disclose this software are subject to the terms of the Apache License as
 * provided in Contract No. B609815.
 * Any reproduction of computer software, computer software documentation, or
 * portions thereof marked with this legend must also reproduce the markings.
 */
/*
 * Epoch Tests
 */
#define D_LOGFAC	DD_FAC(tests)

#include "daos_test.h"
#include "daos_iotest.h"

#define MUST(rc)	assert_int_equal(rc, 0)
#define VAL_FMT		"VALUE-%lu"
#define REC_MAX_LEN	32

static void
io_for_aggregation(test_arg_t *arg, daos_handle_t coh, daos_handle_t ths[],
		   int gs_dkeys, daos_obj_id_t oid, bool update, int *snaps_in,
		   daos_epoch_t *snaps, char *verify_data)
{
	struct ioreq		req;
	int			i, k;
	const char		akey[] = "slip akey";
	char			dkey[] = "slip dkey";
	char			verify_buf[REC_MAX_LEN];
	char			rec[REC_MAX_LEN], *rec_verify;
	daos_epoch_t		epoch;

	ioreq_init(&req, coh, oid, DAOS_IOD_SINGLE, arg);
	if (update && !arg->myrank)
		print_message("Inserting %d keys...\n", gs_dkeys);

	if (update) {
		daos_event_t ev;

		if (snaps_in && arg->async)
			MUST(daos_event_init(&ev, arg->eq, NULL));

		for (i = 0, k = 0; i < gs_dkeys; i++) {
			daos_size_t		rec_size;

			daos_tx_open(coh, &ths[i], NULL);
			daos_tx_hdl2epoch(ths[i], &epoch);
			memset(rec, 0, REC_MAX_LEN);
			snprintf(rec, REC_MAX_LEN, VAL_FMT, epoch);
			rec_size = strnlen(rec, REC_MAX_LEN);
			D_DEBUG(DF_MISC, "  d-key[%d] '%s' val '%d %s'\n",
				i, dkey, (int)rec_size, rec);
			insert_single(dkey, akey, 1100, rec, rec_size, ths[i],
				      &req);

			if (snaps_in && i == snaps_in[k]) {
				MUST(daos_cont_create_snap(coh, &snaps[k++],
							   NULL, arg->async ?
							   &ev : NULL));
				WAIT_ON_ASYNC(arg, ev);
			}
		}

		if (snaps_in && arg->async)
			MUST(daos_event_fini(&ev));
	}

	/* Don't verify if snapshots were created*/
	if (snaps_in)
		return;

	if (verify_data == NULL || strnlen(verify_data, REC_MAX_LEN) != 0)
		print_message("Check valid records (%d)\n", gs_dkeys);
	else
		print_message("Check empty records (%d)\n", gs_dkeys);

	/**
	 * If verification data is provided, check every record against it;
	 * else verify against generated records
	 **/
	rec_verify = verify_data != NULL ?  verify_data : verify_buf;

	for (i = 0, k = 0; i < gs_dkeys; i++) {
		memset(rec, 0, REC_MAX_LEN);
		if (verify_data == NULL) {
			daos_tx_hdl2epoch(ths[i], &epoch);
			snprintf(rec_verify, REC_MAX_LEN, VAL_FMT, epoch);
		}
		lookup_single(dkey, akey, 1100, rec, REC_MAX_LEN, ths[i], &req);
		assert_int_equal(req.iod[0].iod_size,
				 strnlen(rec_verify, REC_MAX_LEN));
		assert_memory_equal(rec, rec_verify, req.iod[0].iod_size);
	}
}

static int
cont_create(test_arg_t *arg, uuid_t uuid)
{
	uuid_generate(uuid);
	print_message("creating container "DF_UUIDF"\n", DP_UUID(uuid));
	return daos_cont_create(arg->pool.poh, uuid, NULL, NULL);
}

static int
cont_destroy(test_arg_t *arg, const uuid_t uuid)
{
	print_message("destroying container "DF_UUID"\n", DP_UUID(uuid));
	return daos_cont_destroy(arg->pool.poh, uuid, 1, NULL);
}

static int
cont_open(test_arg_t *arg, const uuid_t uuid, unsigned int flags,
	  daos_handle_t *coh)
{
	print_message("opening container "DF_UUIDF" (flags=%X)\n",
		      DP_UUID(uuid), flags);
	return daos_cont_open(arg->pool.poh, uuid, flags, coh, &arg->co_info,
			      NULL);
}

static int
cont_close(test_arg_t *arg, daos_handle_t coh)
{
	print_message("closing container\n");
	return daos_cont_close(coh, NULL);
}

static void
test_epoch_aggregate(void **argp)
{
	test_arg_t		*arg = *argp;
	uuid_t			cont_uuid;
	daos_handle_t		coh;
	daos_handle_t		*ths = NULL;
	daos_obj_id_t		oid;
	daos_epoch_t		epoch, epc_hi = 0;
	int			i;

	MUST(cont_create(arg, cont_uuid));
	MUST(cont_open(arg, cont_uuid, DAOS_COO_RW, &coh));

	oid = dts_oid_gen(OC_RP_XSF, 0, arg->myrank);
	print_message("OID: "DF_OID"\n", DP_OID(oid));

	D_ALLOC_ARRAY(ths, 100);
	assert_non_null(ths);

	io_for_aggregation(arg, coh, ths, 100, oid,
			   /* update */ true, NULL, NULL,
			   /* verification data */ NULL);

	for (i = 0 ; i < 100; i++) {
		daos_tx_hdl2epoch(ths[i], &epoch);
		if (epc_hi < epoch)
			epc_hi = epoch;
		daos_tx_close(ths[i], NULL);
	}

	/* Trigger aggregation to epc_hi */
	print_message("Aggregate to epoch: "DF_U64"\n", epc_hi);
	MUST(daos_cont_aggregate(coh, epc_hi, NULL));

	if (arg->overlap) {
		daos_tx_commit(ths[15], NULL);
		io_for_aggregation(arg, coh, ths, 15, oid,
				   /* update */true, NULL, NULL,
				   /* verification data */ NULL);
		for (i = 0 ; i < 15; i++)
			daos_tx_close(ths[i], NULL);
	}

	/*
	 * TODO: Monitor aggregation progress and wait for completion, then
	 * verify the aggregated result.
	 */
	sleep(10);

	D_FREE(ths);
	MUST(cont_close(arg, coh));
	MUST(cont_destroy(arg, cont_uuid));
}

static void
test_snapshots(void **argp)
{
	test_arg_t	       *arg = *argp;
	uuid_t			co_uuid;
	daos_handle_t		coh;
	daos_event_t		ev;
	daos_obj_id_t		oid;
	int			i, num_records = 100;
	daos_epoch_t		garbage	   = 0xAAAAAAAAAAAAAAAAL;
<<<<<<< HEAD
	int			snaps_in[] = { 21, 29, 35, 47, 57, 78, 81 };
	const int		snap_count = 7;
=======
	int			snaps_in[] = { 21, 29, 35, 47, 57, 78, 81,
					       10000 /* prevent overflow */ };
	const int		snap_count = ARRAY_SIZE(snaps_in) - 1;
>>>>>>> e027807c
	daos_epoch_range_t	epr;
	int			snap_count_out;
	int			snap_split_index = snap_count/2;
	daos_epoch_t		snaps[7];
	daos_epoch_t		snaps_out[7];
	daos_handle_t		*ths = NULL;
	daos_anchor_t		anchor;

	MUST(cont_create(arg, co_uuid));
	MUST(cont_open(arg, co_uuid, DAOS_COO_RW | DAOS_COO_NOSLIP, &coh));

	oid = dts_oid_gen(OC_RP_XSF, 0, arg->myrank);
	print_message("OID: "DF_OID"\n", DP_OID(oid));

	D_ALLOC_ARRAY(ths, num_records);
	assert_non_null(ths);

	io_for_aggregation(arg, coh, ths, num_records, oid,
			   /* update */ true, snaps_in, snaps,
			   /* verification data */ NULL);

	if (arg->async)
		MUST(daos_event_init(&ev, arg->eq, NULL));

	print_message("Snapshot listing shall succeed with no buffer\n");
	snap_count_out = 0;
	memset(&anchor, 0, sizeof(anchor));
	MUST(daos_cont_list_snap(coh, &snap_count_out, NULL, NULL, &anchor,
				 arg->async ? &ev : NULL));
	WAIT_ON_ASYNC(arg, ev);
	daos_anchor_is_eof(&anchor);
	assert_int_equal(snap_count_out, snap_count);

	print_message("Snapshot listing shall succeed with a small buffer\n");
	snap_count_out = snap_split_index;
	memset(snaps_out, 0xAA, snap_count * sizeof(daos_epoch_t));
	memset(&anchor, 0, sizeof(anchor));
	MUST(daos_cont_list_snap(coh, &snap_count_out, snaps_out, NULL, &anchor,
				 arg->async ? &ev : NULL));
	WAIT_ON_ASYNC(arg, ev);
	daos_anchor_is_eof(&anchor);
	assert_int_equal(snap_count_out, snap_count);
	for (i = 0; i < snap_split_index; i++)
		assert_int_not_equal(snaps_out[i], snaps[i]);
	for (i = snap_split_index; i < snap_count; i++)
		assert_int_equal(snaps_out[i], garbage);

	print_message("Snapshot listing shall succeed with a large buffer\n");
	snap_count_out = snap_count;
	memset(snaps_out, 0xAA, snap_count * sizeof(daos_epoch_t));
	memset(&anchor, 0, sizeof(anchor));
	MUST(daos_cont_list_snap(coh, &snap_count_out, snaps_out, NULL, &anchor,
				 arg->async ? &ev : NULL));
	WAIT_ON_ASYNC(arg, ev);
	daos_anchor_is_eof(&anchor);
	assert_int_equal(snap_count_out, snap_count);
	for (i = 0; i < snap_count; i++)
		assert_int_not_equal(snaps_out[i], garbage);

	/*
	 * FIXME: I'm not able to understand following testing code, let's just
	 * disable it for this moment. All the test cases in this file needs be
	 * reviewed & rewritten once snapshot feature is completed. (IO barrier
	 * needs be introduced to ensure immutable snapshot).
	 */
#if 0
	last_snap = 0;
	memset(buf_verify, 0, REC_MAX_LEN);
	for (i = 0; i < snap_count; ++i) {
		daos_epoch_t epoch;

		print_message("Snapshots: checking epochs %d to %d\n",
			      last_snap, snaps_in[i]);
		io_for_aggregation(arg, coh, &ths[last_snap],
				   snaps_in[i] - last_snap, oid,
				   /* update */ false, NULL, NULL,
				   /* verification data */ buf_verify);
		last_snap = snaps_in[i];
		daos_tx_hdl2epoch(ths[last_snap], &epoch);
		snprintf(buf_verify, REC_MAX_LEN, VAL_FMT, epoch);
	}

	/** no-empty records from 82 -> 99 */
	print_message("Checking non-aggregated epochs %d to %d\n",
		      last_snap + 1, num_records - 1);
	io_for_aggregation(arg, coh, &ths[last_snap + 1],
			   num_records - last_snap - 1, oid,
			   /* update */ false, NULL, NULL,
			   /* verification data */ NULL);
#endif
	print_message("Snapshot deletion shall succeed\n");
	epr.epr_hi = epr.epr_lo = snaps[2];
	MUST(daos_cont_destroy_snap(coh, epr, arg->async ? &ev : NULL));
	WAIT_ON_ASYNC(arg, ev);

	if (arg->async)
		MUST(daos_event_fini(&ev));
	for (i = 0 ; i < 100; i++)
		daos_tx_close(ths[i], NULL);

	D_FREE(ths);
	MUST(cont_close(arg, coh));
	MUST(cont_destroy(arg, co_uuid));
}

static const struct CMUnitTest epoch_tests[] = {
	{ "EPOCH1: epoch_aggregate",
	  test_epoch_aggregate, async_disable, test_case_teardown},
	{ "EPOCH2: epoch_aggregate (async)",
	  test_epoch_aggregate, async_enable, test_case_teardown},
	{ "EPOCH3: epoch_aggregate (overlap)",
	  test_epoch_aggregate, async_overlap, test_case_teardown},
	{ "EPOCH4: snapshots",
	  test_snapshots, async_disable, test_case_teardown},
	{ "EPOCH5: snapshots (async)",
	  test_snapshots, async_enable, test_case_teardown},
};

static int
setup(void **state)
{
	return test_setup(state, SETUP_POOL_CONNECT, false, DEFAULT_POOL_SIZE,
			  NULL);
}

int
run_daos_epoch_test(int rank, int size)
{
	int	rc;

	if (rank == 0)
		rc = cmocka_run_group_tests_name("DAOS epoch tests",
						 epoch_tests, setup,
						 test_teardown);
	MPI_Bcast(&rc, 1, MPI_INT, 0, MPI_COMM_WORLD);
	return rc;
}<|MERGE_RESOLUTION|>--- conflicted
+++ resolved
@@ -205,14 +205,9 @@
 	daos_obj_id_t		oid;
 	int			i, num_records = 100;
 	daos_epoch_t		garbage	   = 0xAAAAAAAAAAAAAAAAL;
-<<<<<<< HEAD
-	int			snaps_in[] = { 21, 29, 35, 47, 57, 78, 81 };
-	const int		snap_count = 7;
-=======
 	int			snaps_in[] = { 21, 29, 35, 47, 57, 78, 81,
 					       10000 /* prevent overflow */ };
-	const int		snap_count = ARRAY_SIZE(snaps_in) - 1;
->>>>>>> e027807c
+	const int		snap_count = 7;
 	daos_epoch_range_t	epr;
 	int			snap_count_out;
 	int			snap_split_index = snap_count/2;
