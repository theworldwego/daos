/**
 * (C) Copyright 2016-2020 Intel Corporation.
 *
 * Licensed under the Apache License, Version 2.0 (the "License");
 * you may not use this file except in compliance with the License.
 * You may obtain a copy of the License at
 *
 *    http://www.apache.org/licenses/LICENSE-2.0
 *
 * Unless required by applicable law or agreed to in writing, software
 * distributed under the License is distributed on an "AS IS" BASIS,
 * WITHOUT WARRANTIES OR CONDITIONS OF ANY KIND, either express or implied.
 * See the License for the specific language governing permissions and
 * limitations under the License.
 *
 * GOVERNMENT LICENSE RIGHTS-OPEN SOURCE SOFTWARE
 * The Government's rights to use, modify, reproduce, release, perform, display,
 * or disclose this software are subject to the terms of the Apache License as
 * provided in Contract No. B609815.
 * Any reproduction of computer software, computer software documentation, or
 * portions thereof marked with this legend must also reproduce the markings.
 */
/**
 * This file is part of daos
 *
 * tests/suite/daos_test
 */
#define D_LOGFAC	DD_FAC(tests)
#include <getopt.h>
#include "daos_test.h"

/**
 * Tests can be run by specifying the appropriate argument for a test or
 * all will be run if no test is specified. Tests will be run in order
 * so tests that kill nodes must be last.
 */
<<<<<<< HEAD
#define TESTS "mpceXViADKFCoRvbOzUdrNbq"
=======
#define TESTS "mpcetTViADKFCoRvbOzUdrNb"
>>>>>>> a7f0cbe8
/**
 * These tests will only be run if explicitly specified. They don't get
 * run if no test is specified.
 */
#define EXPLICIT_TESTS "x"
static const char *all_tests = TESTS;
static const char *all_tests_defined = TESTS EXPLICIT_TESTS;

enum {
	CHECKSUM_ARG_VAL_TYPE		= 0x2713,
	CHECKSUM_ARG_VAL_CHUNKSIZE	= 0x2714,
	CHECKSUM_ARG_VAL_SERVERVERIFY	= 0x2715,
};


static void
print_usage(int rank)
{
	if (rank)
		return;

	print_message("\n\nDAOS TESTS\n=============================\n");
	print_message("Tests: Use one of these arg(s) for specific test\n");
	print_message("daos_test -m|--mgmt\n");
	print_message("daos_test -p|--daos_pool_tests\n");
	print_message("daos_test -c|--daos_container_tests\n");
	print_message("daos_test -C|--capa\n");
	print_message("daos_test -U|--dedup\n");
	print_message("daos_test -z|--checksum\n");
	print_message("daos_test -t|--base_tx\n");
	print_message("daos_test -T|--dist_tx\n");
	print_message("daos_test -i|--daos_io_tests\n");
	print_message("daos_test -x|--epoch_io\n");
	print_message("daos_test -A|--array\n");
	print_message("daos_test -D|--daos_array\n");
	print_message("daos_test -K|--daos_kv\n");
	print_message("daos_test -d|--degraded\n");
	print_message("daos_test -e|--daos_epoch_tests\n");
	print_message("daos_test -o|--daos_epoch_recovery_tests\n");
	print_message("daos_test -V|--verify_consistency\n");
	print_message("daos_test -R|--MD_replication_tests\n");
	print_message("daos_test -O|--oid_alloc\n");
	print_message("daos_test -r|--rebuild\n");
	print_message("daos_test -v|--rebuild_simple\n");
	print_message("daos_test -b|--drain_simple\n");
	print_message("daos_test -q|--addition_simple\n");
	print_message("daos_test -N|--nvme_recovery\n");
	print_message("daos_test -a|--daos_all_tests\n");
	print_message("Default <daos_tests> runs all tests\n=============\n");
	print_message("Options: Use one of these arg(s) to modify the "
			"tests that are run\n");
	print_message("daos_test -g|--group GROUP\n");
	print_message("daos_test -s|--svcn NSVCREPLICAS\n");
	print_message("daos_test -E|--exclude TESTS\n");
	print_message("daos_test -f|--filter TESTS\n");
	print_message("daos_test -h|--help\n");
	print_message("daos_test -u|--subtests\n");
	print_message("daos_test -n|--dmg_config\n");
	print_message("daos_test --csum_type CSUM_TYPE\n");
	print_message("daos_test --csum_cs CHUNKSIZE\n");
	print_message("daos_test --csum_sv\n");
	print_message("\n=============================\n");
}

static int
run_specified_tests(const char *tests, int rank, int size,
		    int *sub_tests, int sub_tests_size)
{
	int nr_failed = 0;

	if (strlen(tests) == 0)
		tests = all_tests;

	while (*tests != '\0') {
		switch (*tests) {
		case 'm':
			daos_test_print(rank, "\n\n=================");
			daos_test_print(rank, "DAOS management tests..");
			daos_test_print(rank, "=====================");
			nr_failed = run_daos_mgmt_test(rank, size);
			break;
		case 'p':
			daos_test_print(rank, "\n\n=================");
			daos_test_print(rank, "DAOS pool tests..");
			daos_test_print(rank, "=====================");
			nr_failed += run_daos_pool_test(rank, size);
			break;
		case 'c':
			daos_test_print(rank, "\n\n=================");
			daos_test_print(rank, "DAOS container tests..");
			daos_test_print(rank, "=================");
			nr_failed += run_daos_cont_test(rank, size);
			break;
		case 'C':
			daos_test_print(rank, "\n\n=================");
			daos_test_print(rank, "DAOS capability tests..");
			daos_test_print(rank, "=================");
			nr_failed += run_daos_capa_test(rank, size);
			break;
		case 't':
			daos_test_print(rank, "\n\n=================");
			daos_test_print(rank, "Single RDG TX test..");
			daos_test_print(rank, "=================");
			nr_failed += run_daos_base_tx_test(rank, size,
						sub_tests, sub_tests_size);
			break;
		case 'T':
			daos_test_print(rank, "\n\n=================");
			daos_test_print(rank, "Distributed TX tests..");
			daos_test_print(rank, "=================");
			nr_failed += run_daos_dist_tx_test(rank, size,
						sub_tests, sub_tests_size);
			break;
		case 'i':
			daos_test_print(rank, "\n\n=================");
			daos_test_print(rank, "DAOS IO test..");
			daos_test_print(rank, "=================");
			nr_failed += run_daos_io_test(rank, size, sub_tests,
						      sub_tests_size);
			break;
		case 'z':
			daos_test_print(rank, "\n\n=================");
			daos_test_print(rank, "DAOS checksum tests..");
			daos_test_print(rank, "=================");
			nr_failed += run_daos_checksum_test(rank, size,
						sub_tests, sub_tests_size);
			break;
		case 'U':
			daos_test_print(rank, "\n\n=================");
			daos_test_print(rank, "DAOS dedup tests..");
			daos_test_print(rank, "=================");
			nr_failed += run_daos_dedup_test(rank, size,
						sub_tests, sub_tests_size);
			break;
		case 'x':
			daos_test_print(rank, "\n\n=================");
			daos_test_print(rank, "DAOS Epoch IO test..");
			daos_test_print(rank, "=================");
			nr_failed += run_daos_epoch_io_test(rank, size,
						sub_tests, sub_tests_size);
			break;
		case 'A':
			daos_test_print(rank, "\n\n=================");
			daos_test_print(rank, "DAOS Object Array test..");
			daos_test_print(rank, "=================");
			nr_failed += run_daos_obj_array_test(rank, size);
			break;
		case 'D':
			daos_test_print(rank, "\n\n=================");
			daos_test_print(rank, "DAOS 1-D Array test..");
			daos_test_print(rank, "=================");
			nr_failed += run_daos_array_test(rank, size);
			break;
		case 'K':
			daos_test_print(rank, "\n\n=================");
			daos_test_print(rank, "DAOS Flat KV test..");
			daos_test_print(rank, "=================");
			nr_failed += run_daos_kv_test(rank, size);
			break;
		case 'e':
			daos_test_print(rank, "\n\n=================");
			daos_test_print(rank, "DAOS Epoch tests..");
			daos_test_print(rank, "=================");
			nr_failed += run_daos_epoch_test(rank, size);
			break;
		case 'o':
			daos_test_print(rank, "\n\n=================");
			daos_test_print(rank, "DAOS Epoch recovery tests..");
			daos_test_print(rank, "=================");
			nr_failed += run_daos_epoch_recovery_test(rank, size);
			break;
		case 'V':
			daos_test_print(rank, "\n\n=================");
			daos_test_print(rank, "DAOS verify consistency..");
			daos_test_print(rank, "=================");
			nr_failed += run_daos_vc_test(rank, size, sub_tests,
						      sub_tests_size);
			break;
		case 'R':
			daos_test_print(rank, "\n\n=================");
			daos_test_print(rank, "DAOS MD replication tests..");
			daos_test_print(rank, "=================");
			nr_failed += run_daos_md_replication_test(rank, size);
			break;
		case 'O':
			daos_test_print(rank, "\n\n=================");
			daos_test_print(rank, "DAOS OID Allocator tests..");
			daos_test_print(rank, "=================");
			nr_failed += run_daos_oid_alloc_test(rank, size);
			break;
		case 'd':
			daos_test_print(rank, "\n\n=================");
			daos_test_print(rank, "DAOS degraded-mode tests..");
			daos_test_print(rank, "=================");
			nr_failed += run_daos_degraded_test(rank, size);
			break;
		case 'r':
			daos_test_print(rank, "\n\n=================");
			daos_test_print(rank, "DAOS rebuild tests..");
			daos_test_print(rank, "=================");
			nr_failed += run_daos_rebuild_test(rank, size,
							   sub_tests,
							   sub_tests_size);
			break;
		case 'F':
			daos_test_print(rank, "\n\n=================");
			daos_test_print(rank, "DAOS FileSystem (DFS) test..");
			daos_test_print(rank, "=================");
			nr_failed += run_daos_fs_test(rank, size, sub_tests,
						      sub_tests_size);
			break;
		case 'N':
			daos_test_print(rank, "\n\n=================");
			daos_test_print(rank, "DAOS NVMe recovery tests..");
			daos_test_print(rank, "==================");
			nr_failed += run_daos_nvme_recov_test(rank, size,
						sub_tests, sub_tests_size);
			break;
		case 'v':
			daos_test_print(rank, "\n\n=================");
			daos_test_print(rank, "DAOS rebuild simple tests..");
			daos_test_print(rank, "=================");
			nr_failed += run_daos_rebuild_simple_test(rank, size,
						sub_tests, sub_tests_size);
			break;
		case 'b':
			daos_test_print(rank, "\n\n=================");
			daos_test_print(rank, "DAOS drain simple tests..");
			daos_test_print(rank, "=================");
			nr_failed += run_daos_drain_simple_test(rank, size,
						sub_tests, sub_tests_size);
			break;
		case 'q':
			daos_test_print(rank, "\n\n=================");
			daos_test_print(rank, "DAOS addition simple tests..");
			daos_test_print(rank, "=================");
			nr_failed += run_daos_addition_simple_test(rank, size,
						sub_tests, sub_tests_size);
			break;


		default:
			D_ASSERT(0);
		}

		tests++;
	}

	return nr_failed;
}

int
main(int argc, char **argv)
{
	test_arg_t	*arg;
	char		 tests[64];
	char		*sub_tests_str = NULL;
	char		*exclude_str = NULL;
	int		 sub_tests[1024];
	int		 sub_tests_idx = 0;
	int		 ntests = 0;
	int		 nr_failed = 0;
	int		 nr_total_failed = 0;
	int		 opt = 0, index = 0;
	int		 rank;
	int		 size;
	int		 rc;
#if CMOCKA_FILTER_SUPPORTED == 1 /** for cmocka filter(requires cmocka 1.1.5) */
	char		 filter[1024];
#endif

	d_register_alt_assert(mock_assert);

	MPI_Init(&argc, &argv);

	MPI_Comm_rank(MPI_COMM_WORLD, &rank);
	MPI_Comm_size(MPI_COMM_WORLD, &size);
	MPI_Barrier(MPI_COMM_WORLD);

	static struct option long_options[] = {
		{"all",		no_argument,		NULL,	'a'},
		{"mgmt",	no_argument,		NULL,	'm'},
		{"pool",	no_argument,		NULL,	'p'},
		{"cont",	no_argument,		NULL,	'c'},
		{"capa",	no_argument,		NULL,	'C'},
		{"base_dtx",	no_argument,		NULL,	't'},
		{"dist_dtx",	no_argument,		NULL,	'T'},
		{"verify",	no_argument,		NULL,	'V'},
		{"io",		no_argument,		NULL,	'i'},
		{"checksum",	no_argument,		NULL,	'z'},
		{"dedup",	no_argument,		NULL,	'u'},
		{"epoch_io",	no_argument,		NULL,	'x'},
		{"obj_array",	no_argument,		NULL,	'A'},
		{"array",	no_argument,		NULL,	'D'},
		{"daos_kv",	no_argument,		NULL,	'K'},
		{"epoch",	no_argument,		NULL,	'e'},
		{"erecov",	no_argument,		NULL,	'o'},
		{"mdr",		no_argument,		NULL,	'R'},
		{"oid_alloc",	no_argument,		NULL,	'O'},
		{"degraded",	no_argument,		NULL,	'd'},
		{"rebuild",	no_argument,		NULL,	'r'},
		{"rebuild_simple",	no_argument,	NULL,	'v'},
		{"drain_simple",	no_argument,	NULL,	'b'},
		{"addition_simple",	no_argument,	NULL,	'q'},
		{"nvme_recovery",	no_argument,	NULL,	'N'},
		{"group",	required_argument,	NULL,	'g'},
		{"csum_type",	required_argument,	NULL,
						CHECKSUM_ARG_VAL_TYPE},
		{"csum_cs",	required_argument,	NULL,
						CHECKSUM_ARG_VAL_CHUNKSIZE},
		{"csum_sv",	no_argument,		NULL,
						CHECKSUM_ARG_VAL_SERVERVERIFY},
		{"dmg_config",	required_argument,	NULL,	'n'},
		{"svcn",	required_argument,	NULL,	's'},
		{"subtests",	required_argument,	NULL,	'u'},
		{"exclude",	required_argument,	NULL,	'E'},
		{"filter",	required_argument,	NULL,	'f'},
		{"dfs",		no_argument,		NULL,	'F'},
		{"work_dir",	required_argument,	NULL,	'W'},
		{"workload_file", required_argument,	NULL,	'w'},
		{"obj_class",	required_argument,	NULL,	'l'},
		{"help",	no_argument,		NULL,	'h'},
		{NULL,		0,			NULL,	0}
	};

	rc = daos_init();
	if (rc) {
		print_message("daos_init() failed with %d\n", rc);
		return -1;
	}

	memset(tests, 0, sizeof(tests));

	while ((opt = getopt_long(argc, argv,
<<<<<<< HEAD
				  "ampcCdXVizxADKeoROg:n:s:u:E:f:Fw:W:hrNvbq",
=======
				  "ampcCdtTVizxADKeoROg:n:s:u:E:f:Fw:W:hrNvbl:",
>>>>>>> a7f0cbe8
				  long_options, &index)) != -1) {
		if (strchr(all_tests_defined, opt) != NULL) {
			tests[ntests] = opt;
			ntests++;
			continue;
		}
		switch (opt) {
		case 'a':
			break;
		case 'g':
			server_group = optarg;
			break;
		case 'n':
			dmg_config_file = optarg;
			break;
		case 'h':
			print_usage(rank);
			goto exit;
		case 's':
			svc_nreplicas = atoi(optarg);
			break;
		case 'u':
			sub_tests_str = optarg;
			break;
		case 'E':
			exclude_str = optarg;
			break;
		case 'f':
#if CMOCKA_FILTER_SUPPORTED == 1 /** requires cmocka 1.1.5 */
		{
			/** Add wildcards for easier filtering */
			sprintf(filter, "*%s*", optarg);
			cmocka_set_test_filter(filter);
		}
#else
			D_PRINT("filter not enabled");
#endif
			break;
		case 'w':
			test_io_conf = optarg;
			break;
		case 'W':
			D_FREE(test_io_dir);
			D_STRNDUP(test_io_dir, optarg, PATH_MAX);
			if (test_io_dir == NULL)
				return -1;
		case 'l':
			dt_obj_class = daos_oclass_name2id(optarg);
			if (dt_obj_class == OC_UNKNOWN)
				return -1;
			break;
		case CHECKSUM_ARG_VAL_TYPE:
			dt_csum_type = daos_checksum_test_arg2type(optarg);
			break;
		case CHECKSUM_ARG_VAL_CHUNKSIZE:
			dt_csum_chunksize = atoi(optarg);
			break;
		case CHECKSUM_ARG_VAL_SERVERVERIFY:
			dt_csum_server_verify = true;
			break;
		default:
			daos_test_print(rank, "Unknown Option\n");
			print_usage(rank);
			goto exit;
		}
	}

	if (strlen(tests) == 0) {
		strcpy(tests , all_tests);
	}

	if (svc_nreplicas > ARRAY_SIZE(arg->pool.ranks) && rank == 0) {
		print_message("at most %zu service replicas allowed\n",
			      ARRAY_SIZE(arg->pool.ranks));
		return -1;
	}

	if (sub_tests_str != NULL) {
		/* sub_tests="1,2,3" sub_tests="2-8" */
		char *ptr = sub_tests_str;
		char *tmp;
		int start = -1;
		int end = -1;

		while (*ptr) {
			int number = -1;

			while (!isdigit(*ptr) && *ptr)
				ptr++;

			if (!*ptr)
				break;

			tmp = ptr;
			while (isdigit(*ptr))
				ptr++;

			/* get the current number */
			number = atoi(tmp);
			if (*ptr == '-') {
				if (start != -1) {
					print_message("str is %s\n",
						      sub_tests_str);
					return -1;
				}
				start = number;
				continue;
			} else {
				if (start != -1)
					end = number;
				else
					start = number;
			}

			if (start != -1 || end != -1) {
				if (end != -1) {
					int i;

					for (i = start; i <= end; i++) {
						sub_tests[sub_tests_idx] = i;
						sub_tests_idx++;
					}
				} else {
					sub_tests[sub_tests_idx] = start;
					sub_tests_idx++;
				}
				start = -1;
				end = -1;
			}
		}
	}

	/*Exclude tests mentioned in exclude list*/
	/* Example: daos_test -E mpc */
	if(exclude_str != NULL){
		int old_idx , new_idx=0;
		printf("\n==============");
		printf("\n Excluding tests %s" , exclude_str);
		printf("\n==============");
		for (old_idx=0;tests[old_idx]!=0;old_idx++){
			if (!strchr(exclude_str , tests[old_idx])){
				tests[new_idx]=tests[old_idx];
				new_idx++;
			}
		}
		tests[new_idx]='\0';
	}

	nr_failed = run_specified_tests(tests, rank, size,
					sub_tests_idx > 0 ? sub_tests : NULL,
					sub_tests_idx);

exit:
	MPI_Allreduce(&nr_failed, &nr_total_failed, 1, MPI_INT, MPI_SUM,
		      MPI_COMM_WORLD);

	rc = daos_fini();
	if (rc)
		print_message("daos_fini() failed with %d\n", rc);

	if (!rank) {
		print_message("\n============ Summary %s\n", __FILE__);
		if (nr_total_failed == 0)
			print_message("OK - NO TEST FAILURES\n");
		else
			print_message("ERROR, %i TEST(S) FAILED\n",
				      nr_total_failed);
	}

	MPI_Finalize();

	D_FREE(test_io_dir);

	return nr_failed;
}<|MERGE_RESOLUTION|>--- conflicted
+++ resolved
@@ -34,11 +34,7 @@
  * all will be run if no test is specified. Tests will be run in order
  * so tests that kill nodes must be last.
  */
-<<<<<<< HEAD
-#define TESTS "mpceXViADKFCoRvbOzUdrNbq"
-=======
-#define TESTS "mpcetTViADKFCoRvbOzUdrNb"
->>>>>>> a7f0cbe8
+#define TESTS "mpcetTViADKFCoRvbOzUdrNbq"
 /**
  * These tests will only be run if explicitly specified. They don't get
  * run if no test is specified.
@@ -373,12 +369,8 @@
 	memset(tests, 0, sizeof(tests));
 
 	while ((opt = getopt_long(argc, argv,
-<<<<<<< HEAD
-				  "ampcCdXVizxADKeoROg:n:s:u:E:f:Fw:W:hrNvbq",
-=======
-				  "ampcCdtTVizxADKeoROg:n:s:u:E:f:Fw:W:hrNvbl:",
->>>>>>> a7f0cbe8
-				  long_options, &index)) != -1) {
+				"ampcCdtTVizxADKeoROg:n:s:u:E:f:Fw:W:hrNvbql:",
+				long_options, &index)) != -1) {
 		if (strchr(all_tests_defined, opt) != NULL) {
 			tests[ntests] = opt;
 			ntests++;
