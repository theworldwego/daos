#!/usr/bin/python2 -u
"""
  (C) Copyright 2018-2020 Intel Corporation.

  Licensed under the Apache License, Version 2.0 (the "License");
  you may not use this file except in compliance with the License.
  You may obtain a copy of the License at

     http://www.apache.org/licenses/LICENSE-2.0

  Unless required by applicable law or agreed to in writing, software
  distributed under the License is distributed on an "AS IS" BASIS,
  WITHOUT WARRANTIES OR CONDITIONS OF ANY KIND, either express or implied.
  See the License for the specific language governing permissions and
  limitations under the License.

  GOVERNMENT LICENSE RIGHTS-OPEN SOURCE SOFTWARE
  The Government's rights to use, modify, reproduce, release, perform, display,
  or disclose this software are subject to the terms of the Apache License as
  provided in Contract No. B609815.
  Any reproduction of computer software, computer software documentation, or
  portions thereof marked with this legend must also reproduce the markings.
"""

# pylint: disable=too-many-lines
from __future__ import print_function

from argparse import ArgumentParser, RawDescriptionHelpFormatter
import json
import os
import re
import socket
import subprocess
from sys import version_info
import time
import yaml
import errno

from ClusterShell.NodeSet import NodeSet
from ClusterShell.Task import task_self

try:
    # For python versions >= 3.2
    from tempfile import TemporaryDirectory

except ImportError:
    # Basic implementation of TemporaryDirectory for python versions < 3.2
    from tempfile import mkdtemp
    from shutil import rmtree

    class TemporaryDirectory(object):
        # pylint: disable=too-few-public-methods
        """Create a temporary directory.

        When the last reference of this object goes out of scope the directory
        and its contents are removed.
        """

        def __init__(self):
            """Initialize a TemporaryDirectory object."""
            self.name = mkdtemp()

        def __del__(self):
            """Destroy a TemporaryDirectory object."""
            rmtree(self.name)

DEFAULT_DAOS_TEST_LOG_DIR = "/var/tmp/daos_testing"
YAML_KEYS = {
    "test_servers": "test_servers",
    "test_clients": "test_clients",
    "bdev_list": "nvme",
}
YAML_KEY_ORDER = ("test_servers", "test_clients", "bdev_list")

def display(args, message):
    """Display the message if verbosity is set.

    Args:
        args (argparse.Namespace): command line arguments for this program
        message (str): message to display if verbosity is set
    """
    if args.verbose:
        print(message)


def get_build_environment():
    """Obtain DAOS build environment variables from the .build_vars.json file.

    Returns:
        dict: a dictionary of DAOS build environment variable names and values

    """
    build_vars_file = os.path.join(
        os.path.dirname(os.path.realpath(__file__)),
        "../../.build_vars.json")
    with open(build_vars_file) as vars_file:
        return json.load(vars_file)


def get_temporary_directory(base_dir=None):
    """Get the temporary directory used by functional tests.

    Args:
        base_dir (str, optional): base installation directory. Defaults to None.

    Returns:
        str: the full path of the temporary directory

    """
    if base_dir is None:
        base_dir = get_build_environment()["PREFIX"]
    if base_dir == "/usr":
        tmp_dir = os.getenv(
            "DAOS_TEST_SHARED_DIR", os.path.expanduser("~/daos_test"))
    else:
        tmp_dir = os.path.join(base_dir, "tmp")

    # Make sure the temporary directory exists to prevent pydaos import errors
    if not os.path.exists(tmp_dir):
        os.makedirs(tmp_dir)

    return tmp_dir


def set_test_environment(args):
    """Set up the test environment.

    Args:
        args (argparse.Namespace): command line arguments for this program

    Returns:
        None

    """
    base_dir = get_build_environment()["PREFIX"]
    bin_dir = os.path.join(base_dir, "bin")
    sbin_dir = os.path.join(base_dir, "sbin")
    # /usr/sbin is not setup on non-root user for CI nodes.
    # SCM formatting tool mkfs.ext4 is located under
    # /usr/sbin directory.
    usr_sbin = os.path.sep + os.path.join("usr", "sbin")
    path = os.environ.get("PATH")

    # Get the default interface to use if OFI_INTERFACE is not set
    interface = os.environ.get("OFI_INTERFACE")
    if interface is None:
        # Find all the /sys/class/net interfaces on the launch node
        # (excluding lo)
        print("Detecting network devices - OFI_INTERFACE not set")
        available_interfaces = {}
        net_path = os.path.join(os.path.sep, "sys", "class", "net")
        net_list = [dev for dev in os.listdir(net_path) if dev != "lo"]
        for device in sorted(net_list):
            # Get the interface state - only include active (up) interfaces
            with open(os.path.join(net_path, device, "operstate"), "r") as \
                 fileh:
                state = fileh.read().strip()
            # Only include interfaces that are up
            if state.lower() == "up":
                # Get the interface speed - used to select the fastest available
                with open(os.path.join(net_path, device, "speed"), "r") as \
                     fileh:
                    try:
                        speed = int(fileh.read().strip())
                        # KVM/Qemu/libvirt returns an EINVAL
                    except IOError as ioerror:
                        if ioerror.errno == errno.EINVAL:
                            speed = 1000
                        else:
                            raise
                print(
                    "  - {0:<5} (speed: {1:>6} state: {2})".format(
                        device, speed, state))
                # Only include the first active interface for each speed - first
                # is determined by an alphabetic sort: ib0 will be checked
                # before ib1
                if speed not in available_interfaces:
                    available_interfaces[speed] = device
        print("Available interfaces: {}".format(available_interfaces))
        try:
            # Select the fastest active interface available by sorting the speed
            interface = available_interfaces[sorted(available_interfaces)[-1]]
        except IndexError:
            print(
                "Error obtaining a default interface from: {}".format(
                    os.listdir(net_path)))
            exit(1)
    print("Using {} as the default interface".format(interface))

    # Update env definitions
    os.environ["PATH"] = ":".join([bin_dir, sbin_dir, usr_sbin, path])
    os.environ["CRT_CTX_SHARE_ADDR"] = "0"
    os.environ["OFI_INTERFACE"] = os.environ.get("OFI_INTERFACE", interface)

    # Set the default location for daos log files written during testing if not
    # already defined.
    if "DAOS_TEST_LOG_DIR" not in os.environ:
        os.environ["DAOS_TEST_LOG_DIR"] = DEFAULT_DAOS_TEST_LOG_DIR
    os.environ["D_LOG_FILE"] = os.path.join(
        os.environ["DAOS_TEST_LOG_DIR"], "daos.log")

    # Ensure the daos log files directory exists on each possible test node
    test_hosts = NodeSet(socket.gethostname().split(".")[0])
    test_hosts.update(args.test_clients)
    test_hosts.update(args.test_servers)
    spawn_commands(
        test_hosts, "mkdir -p {}".format(os.environ["DAOS_TEST_LOG_DIR"]))

    # Python paths required for functional testing
    python_version = "python{}{}".format(
        version_info.major,
        "" if version_info.major > 2 else ".{}".format(version_info.minor))
    required_python_paths = [
        os.path.abspath("util/apricot"),
        os.path.abspath("util"),
        os.path.abspath("cart/util"),
        os.path.join(base_dir, "lib64", python_version, "site-packages"),
    ]

    # Assign the default value for transport configuration insecure mode
    os.environ["DAOS_INSECURE_MODE"] = str(args.insecure_mode)

    # Check the PYTHONPATH env definition
    python_path = os.environ.get("PYTHONPATH")
    if python_path is None or python_path == "":
        # Use the required paths to define the PYTHONPATH env if it is not set
        os.environ["PYTHONPATH"] = ":".join(required_python_paths)
    else:
        # Append any missing required paths to the existing PYTHONPATH env
        defined_python_paths = [
            os.path.abspath(os.path.expanduser(path))
            for path in python_path.split(":")]
        for required_path in required_python_paths:
            if required_path not in defined_python_paths:
                python_path += ":" + required_path
        os.environ["PYTHONPATH"] = python_path
    print("Using PYTHONPATH={}".format(os.environ["PYTHONPATH"]))


def get_output(cmd, check=True):
    """Get the output of given command executed on this host.

    Args:
        cmd (list): command from which to obtain the output
        check (bool, optional): whether to raise an exception and exit the
            program if the exit status of the command is non-zero. Defaults
            to True.

    Returns:
        str: command output

    """
    print("Running {}".format(" ".join(cmd)))
    process = subprocess.Popen(
        cmd, stdout=subprocess.PIPE, stderr=subprocess.STDOUT)
    stdout, _ = process.communicate()
    retcode = process.poll()
    if check and retcode:
        print(
            "Error executing '{}':\n\tOutput:\n{}".format(
                " ".join(cmd), stdout))
        exit(1)
    return stdout


def time_command(cmd):
    """Execute the command on this host and display its duration.

    Args:
        cmd (list): command to time

    Returns:
        int: return code of the command

    """
    print("Running: {}".format(" ".join(cmd)))
    start_time = int(time.time())
    return_code = subprocess.call(cmd)
    end_time = int(time.time())
    print("Total test time: {}s".format(end_time - start_time))
    return return_code


def get_remote_output(host_list, command, timeout=120):
    """Run the command on each specified host in parallel.

    Args:
        host_list (list): list of hosts
        command (str): command to run on each host
        timeout (int, optional): number of seconds to wait for all jobs to
            complete. Defaults to 120 seconds.

    Returns:
        Task: a Task object containing the result of the running the command on
            the specified hosts

    """
    # Create a ClusterShell Task to run the command in parallel on the hosts
    if isinstance(host_list, list):
        nodes = NodeSet.fromlist(host_list)
    else:
        nodes = NodeSet(host_list)
    task = task_self()
    # task.set_info('debug', True)
    # Enable forwarding of the ssh authentication agent connection
    task.set_info("ssh_options", "-oForwardAgent=yes")
    print("Running on {}: {}".format(nodes, command))
    task.run(command=command, nodes=nodes, timeout=timeout)
    return task


def check_remote_output(task, command):
    """Check if a remote command completed successfully on all hosts.

    Args:
        task (Task): a Task object containing the command result
        command (str): command run by the task

    Returns:
        bool: True if the command completed successfully (rc=0) on each
            specified host; False otherwise

    """
    # Create a dictionary of hosts for each unique return code
    results = {code: hosts for code, hosts in task.iter_retcodes()}

    # Determine if the command completed successfully across all the hosts
    status = len(results) == 1 and 0 in results
    if not status:
        print("  Errors detected running \"{}\":".format(command))

    # Display the command output
    for code in sorted(results):
        output_data = list(task.iter_buffers(results[code]))
        if not output_data:
            err_nodes = NodeSet.fromlist(results[code])
            print("    {}: rc={}, output: <NONE>".format(err_nodes, code))
        else:
            for output, o_hosts in output_data:
                n_set = NodeSet.fromlist(o_hosts)
                lines = str(output).splitlines()
                if len(lines) > 1:
                    output = "\n      {}".format("\n      ".join(lines))
                print("    {}: rc={}, output: {}".format(n_set, code, output))

    # List any hosts that timed out
    timed_out = [str(hosts) for hosts in task.iter_keys_timeout()]
    if timed_out:
        print("    {}: timeout detected".format(NodeSet.fromlist(timed_out)))

    return status


def spawn_commands(host_list, command, timeout=120):
    """Run the command on each specified host in parallel.

    Args:
        host_list (list): list of hosts
        command (str): command to run on each host
        timeout (int, optional): number of seconds to wait for all jobs to
            complete. Defaults to 120 seconds.

    Returns:
        bool: True if the command completed successfully (rc=0) on each
            specified host; False otherwise

    """
    # Create a dictionary of hosts for each unique return code
    task = get_remote_output(host_list, command, timeout)

    # Determine if the command completed successfully across all the hosts
    return check_remote_output(task, command)


def find_values(obj, keys, key=None, val_type=list):
    """Find dictionary values of a certain type specified with certain keys.

    Args:
        obj (obj): a python object; initially the dictionary to search
        keys (list): list of keys to find their matching list values
        key (str, optional): key to check for a match. Defaults to None.

    Returns:
        dict: a dictionary of each matching key and its value

    """
    def add_matches(found):
        """Add found matches to the match dictionary entry of the same key.

        If a match does not already exist for this key add all the found values.
        When a match already exists for a key, append the existing match with
        any new found values.

        For example:
            Match       Found           Updated Match
            ---------   ------------    -------------
            None        [A, B]          [A, B]
            [A, B]      [C]             [A, B, C]
            [A, B, C]   [A, B, C, D]    [A, B, C, D]

        Args:
            found (dict): dictionary of matches found for each key
        """
        for found_key in found:
            if found_key not in matches:
                # Simply add the new value found for this key
                matches[found_key] = found[found_key]

            else:
                is_list = isinstance(matches[found_key], list)
                if not is_list:
                    matches[found_key] = [matches[found_key]]
                if isinstance(found[found_key], list):
                    for found_item in found[found_key]:
                        if found_item not in matches[found_key]:
                            matches[found_key].append(found_item)
                elif found[found_key] not in matches[found_key]:
                    matches[found_key].append(found[found_key])

                if not is_list and len(matches[found_key]) == 1:
                    matches[found_key] = matches[found_key][0]

    matches = {}
    if isinstance(obj, val_type) and isinstance(key, str) and key in keys:
        # Match found
        matches[key] = obj
    elif isinstance(obj, dict):
        # Recursively look for matches in each dictionary entry
        for obj_key, obj_val in obj.items():
            add_matches(find_values(obj_val, keys, obj_key, val_type))
    elif isinstance(obj, list):
        # Recursively look for matches in each list entry
        for item in obj:
            add_matches(find_values(item, keys, None, val_type))

    return matches


def get_test_list(tags):
    """Generate a list of tests and avocado tag filter from a list of tags.

    Args:
        tags (list): a list of tag or test file names

    Returns:
        (list, list): a tuple of an avocado tag filter list and lists of tests

    """
    test_tags = []
    test_list = []
    for tag in tags:
        if ".py" in tag:
            # Assume '.py' indicates a test and just add it to the list
            test_list.append(tag)
        else:
            # Otherwise it is assumed that this is a tag
            test_tags.extend(["--filter-by-tags", str(tag)])

    # Add to the list of tests any test that matches the specified tags.  If no
    # tags and no specific tests have been specified then all of the functional
    # tests will be added.
    if test_tags or not test_list:
        command = ["avocado", "list", "--paginator=off"]
        for test_tag in test_tags:
            command.append(str(test_tag))
        command.append("./")
        tagged_tests = re.findall(r"INSTRUMENTED\s+(.*):", get_output(command))
        test_list.extend(list(set(tagged_tests)))

    return test_tags, test_list


def get_test_files(test_list, args, tmp_dir):
    """Get a list of the test scripts to run and their yaml files.

    Args:
        test_list (list): list of test scripts to run
        args (argparse.Namespace): command line arguments for this program
        tmp_dir (TemporaryDirectory): temporary directory object to use to
            write modified yaml files

    Returns:
        list: a list of dictionaries of each test script and yaml file; If
            there was an issue replacing a yaml host placeholder the yaml
            dictionary entry will be set to None.

    """
    test_files = [{"py": test, "yaml": None} for test in test_list]
    for test_file in test_files:
        base, _ = os.path.splitext(test_file["py"])
        test_file["yaml"] = replace_yaml_file(
            "{}.yaml".format(base), args, tmp_dir)

    return test_files


def get_nvme_replacement(args):
    """Determine the value to use for the '--nvme' command line argument.

    Parse the lspci output for any NMVe devices, e.g.
        $ lspci | grep 'Non-Volatile memory controller:'
        5e:00.0 Non-Volatile memory controller:
            Intel Corporation NVMe Datacenter SSD [3DNAND, Beta Rock Controller]
        5f:00.0 Non-Volatile memory controller:
            Intel Corporation NVMe Datacenter SSD [3DNAND, Beta Rock Controller]
        81:00.0 Non-Volatile memory controller:
            Intel Corporation NVMe Datacenter SSD [Optane]
        da:00.0 Non-Volatile memory controller:
            Intel Corporation NVMe Datacenter SSD [Optane]

    Optionally filter the above output even further with a specified search
    string (e.g. '--nvme=auto:Optane'):
        $ lspci | grep 'Non-Volatile memory controller:' | grep 'Optane'
        81:00.0 Non-Volatile memory controller:
            Intel Corporation NVMe Datacenter SSD [Optane]
        da:00.0 Non-Volatile memory controller:
            Intel Corporation NVMe Datacenter SSD [Optane]

    Args:
        args (argparse.Namespace): command line arguments for this program

    Returns:
        str: a comma-separated list of nvme device pci addresses available on
            all of the specified test servers

    """
    # A list of server host is required to able to auto-detect NVMe devices
    if not args.test_servers:
        print("ERROR: Missing a test_servers list to auto-detect NVMe devices")
        exit(1)

    # Get a list of NVMe devices from each specified server host
    host_list = args.test_servers.split(",")
    command_list = [
        "/sbin/lspci -D", "grep 'Non-Volatile memory controller:'"]
    if ":" in args.nvme:
        command_list.append("grep '{}'".format(args.nvme.split(":")[1]))
    command = " | ".join(command_list)
    task = get_remote_output(host_list, command)

    # Verify the command was successful on each server host
    if not check_remote_output(task, command):
        print("ERROR: Issuing commands to detect NVMe PCI addresses.")
        exit(1)

    # Verify each server host has the same NVMe PCI addresses
    output_data = list(task.iter_buffers())
    if len(output_data) > 1:
        print("ERROR: Non-homogeneous NVMe PCI addresses.")
        exit(1)

    # Get the list of NVMe PCI addresses found in the output
    devices = find_pci_address(output_data[0][0])
    print("Auto-detected NVMe devices on {}: {}".format(host_list, devices))
    return ",".join(devices)


def find_pci_address(value):
    """Find PCI addresses in the specified string.

    Args:
        value (str): string to search for PCI addresses

    Returns:
        list: a list of all the PCI addresses found in the string

    """
    pattern = r"[{0}]{{4}}:[{0}]{{2}}:[{0}]{{2}}\.[{0}]".format("0-9a-fA-F")
    return re.findall(pattern, str(value))


def replace_yaml_file(yaml_file, args, tmp_dir):
    """Create a temporary test yaml file with any requested values replaced.

    Optionally replace the following test yaml file values if specified by the
    user via the command line arguments:

        test_servers:   Use the list specified by the --test_servers (-ts)
                        argument to replace any host name placeholders listed
                        under "test_servers:"

        test_clients    Use the list specified by the --test_clients (-tc)
                        argument (or any remaining names in the --test_servers
                        list argument, if --test_clients is not specified) to
                        replace any host name placeholders listed under
                        "test_clients:".

        bdev_list       Use the list specified by the --nvme (-n) argument to
                        replace the string specified by the "bdev_list:" yaml
                        parameter.  If multiple "bdev_list:" entries exist in
                        the yaml file, evenly divide the list when making the
                        replacements.

    Any replacements are made in a copy of the original test yaml file.  If no
    replacements are specified return the original test yaml file.

    Args:
        yaml_file (str): test yaml file
        args (argparse.Namespace): command line arguments for this program
        tmp_dir (TemporaryDirectory): temporary directory object to use to
            write modified yaml files

    Returns:
        str: the test yaml file; None if the yaml file contains placeholders
            w/o replacements

    """
    replacements = {}

    if args.test_servers or args.nvme:
        # Find the test yaml keys and values that match the replaceable fields
        yaml_data = get_yaml_data(yaml_file)
        yaml_keys = list(YAML_KEYS.keys())
        yaml_find = find_values(yaml_data, yaml_keys)

        # Generate a list
        new_values = {
            key: getattr(args, value).split(",") if getattr(args, value) else []
            for key, value in YAML_KEYS.items()}

        # Assign replacement values for the test yaml entries to be replaced
        display(args, "Detecting replacements for {} in {}".format(
            yaml_keys, yaml_file))
        display(args, "  Found values: {}".format(yaml_find))
        display(args, "  New values:   {}".format(new_values))

        for key in YAML_KEY_ORDER:
            # If the user did not provide a specific list of replacement
            # test_clients values, use the remaining test_servers values to
            # replace test_clients placeholder values
            if key == "test_clients" and not new_values[key]:
                new_values[key] = new_values["test_servers"]

            # Replace test yaml keys that were:
            #   - found in the test yaml
            #   - have a user-specified replacement
            if key in yaml_find and new_values[key]:
                if key.startswith("test_"):
                    # The entire server/client test yaml list entry is replaced
                    # by a new test yaml list entry, e.g.
                    #   '- serverA' --> '- wolf-1'
                    value_format = "- {}"
                    values_to_replace = [
                        value_format.format(item) for item in yaml_find[key]]

                else:
                    # Individual bdev_list NVMe PCI addresses in the test yaml
                    # file are replaced with the new NVMe PCI addresses in the
                    # order they are found, e.g.
                    #   0000:81:00.0 --> 0000:12:00.0
                    value_format = "\"{}\""
                    values_to_replace = [
                        value_format.format(item)
                        for item in find_pci_address(yaml_find[key])]

                # Add the next user-specified value as a replacement for the key
                for value in values_to_replace:
                    if value in replacements:
                        continue
                    try:
                        replacements[value] = value_format.format(
                            new_values[key].pop(0))
                    except IndexError:
                        replacements[value] = None
                    display(
                        args,
                        "  - Replacement: {} -> {}".format(
                            value, replacements[value]))

    if replacements:
        # Read in the contents of the yaml file to retain the !mux entries
        print("Reading {}".format(yaml_file))
        with open(yaml_file) as yaml_buffer:
            yaml_data = yaml_buffer.read()

        # Apply the placeholder replacements
        missing_replacements = []
        display(args, "Modifying contents: {}".format(yaml_file))
        for key in sorted(replacements):
            value = replacements[key]
            if value:
                # Replace the host entries with their mapped values
                display(args, "  - Replacing: {} --> {}".format(key, value))
                yaml_data = re.sub(key, value, yaml_data)
            elif args.discard:
                # Discard any host entries without a replacement value
                display(args, "  - Removing:  {}".format(key))
                yaml_data = re.sub(r"\s*[,]?{}".format(key), "", yaml_data)
            else:
                # Keep track of any placeholders without a replacement value
                display(args, "  - Missing:   {}".format(key))
                missing_replacements.append(key)
        if missing_replacements:
            # Report an error for all of the placeholders w/o a replacement
            print(
                "Error: Placeholders missing replacements in {}:\n  {}".format(
                    yaml_file, ", ".join(missing_replacements)))
            return None

        # Write the modified yaml file into a temporary file.  Use the path to
        # ensure unique yaml files for tests with the same filename.
        orig_yaml_file = yaml_file
        yaml_name = get_test_category(yaml_file)
        yaml_file = os.path.join(tmp_dir.name, "{}.yaml".format(yaml_name))
        print("Creating copy: {}".format(yaml_file))
        with open(yaml_file, "w") as yaml_buffer:
            yaml_buffer.write(yaml_data)

        # Optionally display the file
        if args.verbose:
            cmd = ["diff", "-y", orig_yaml_file, yaml_file]
            print(get_output(cmd, False))

    # Return the untouched or modified yaml file
    return yaml_file


def generate_certs():
    """Generate the certificates for the test."""
    daos_test_log_dir = os.environ["DAOS_TEST_LOG_DIR"]
    certs_dir = os.path.join(daos_test_log_dir, "daosCA")
    subprocess.call(["/usr/bin/rm", "-rf", certs_dir])
    subprocess.call(
        ["../../../../lib64/daos/certgen/gen_certificates.sh",
         daos_test_log_dir])


def run_tests(test_files, tag_filter, args):
    """Run or display the test commands.

    Args:
        test_files (dict): a list of dictionaries of each test script/yaml file
        tag_filter (list): the avocado tag filter command line argument
        args (argparse.Namespace): command line arguments for this program

    Returns:
        int: a bitwise-or of all the return codes of each 'avocado run' command

    """
    return_code = 0

    # Determine the location of the avocado logs for archiving or renaming
    avocado_logs_dir = None
    if args.archive or args.rename:
        data = get_output(["avocado", "config"]).strip()
        avocado_logs_dir = re.findall(r"datadir\.paths\.logs_dir\s+(.*)", data)
        avocado_logs_dir = os.path.expanduser(avocado_logs_dir[0])
        print("Avocado logs stored in {}".format(avocado_logs_dir))

    # Create the base avocado run command
    command_list = [
        "avocado",
        "run",
        "--ignore-missing-references", "on",
        "--html-job-result", "on",
        "--tap-job-result", "off",
    ]
    if not args.sparse:
        command_list.append("--show-job-log")
    if tag_filter:
        command_list.extend(tag_filter)

    # Run each test
    for test_file in test_files:
        if isinstance(test_file["yaml"], str):
            # Optionally clean the log files before running this test on the
            # servers and clients specified for this test
            if args.clean:
                if not clean_logs(test_file["yaml"], args):
                    return 128

            # Execute this test
            test_command_list = list(command_list)
            test_command_list.extend([
                "--mux-yaml", test_file["yaml"], "--", test_file["py"]])
            return_code |= time_command(test_command_list)

            # Optionally store all of the daos server and client log files
            # along with the test results
            if args.archive:
                archive_logs(avocado_logs_dir, test_file["yaml"], args)
                archive_config_files(avocado_logs_dir)

            # Optionally rename the test results directory for this test
            if args.rename:
                rename_logs(avocado_logs_dir, test_file["py"])

            # Optionally process core files
            if args.process_cores:
                process_the_cores(avocado_logs_dir, test_file["yaml"], args)
        else:
            # The test was not run due to an error replacing host placeholders
            # in the yaml file.  Treat this like a failed avocado command.
            return_code |= 4

    return return_code


def get_yaml_data(yaml_file):
    """Get the contents of a yaml file as a dictionary.

    Args:
        yaml_file (str): yaml file to read

    Raises:
        Exception: if an error is encountered reading the yaml file

    Returns:
        dict: the contents of the yaml file

    """
    yaml_data = {}
    if os.path.isfile(yaml_file):
        with open(yaml_file, "r") as open_file:
            try:
                file_data = open_file.read()
                yaml_data = yaml.safe_load(file_data.replace("!mux", ""))
            except yaml.YAMLError as error:
                print("Error reading {}: {}".format(yaml_file, error))
                exit(1)
    return yaml_data


def find_yaml_hosts(test_yaml):
    """Find the all the host values in the specified yaml file.

    Args:
        test_yaml (str): test yaml file

    Returns:
        dict: a dictionary of each host key and its host values

    """
    return find_values(
        get_yaml_data(test_yaml),
        [YAML_KEYS["test_servers"], YAML_KEYS["test_clients"]])


def get_hosts_from_yaml(test_yaml, args):
    """Extract the list of hosts from the test yaml file.

    This host will be included in the list if no clients are explicitly called
    out in the test's yaml file.

    Args:
        test_yaml (str): test yaml file
        args (argparse.Namespace): command line arguments for this program

    Returns:
        list: a unique list of hosts specified in the test's yaml file

    """
    host_set = set()
    if args.include_localhost:
        host_set.add(socket.gethostname().split(".")[0])
    found_client_key = False
    for key, value in find_yaml_hosts(test_yaml).items():
        host_set.update(value)
        if key in YAML_KEYS["test_clients"]:
            found_client_key = True

    # Include this host as a client if no clients are specified
    if not found_client_key:
        host_set.add(socket.gethostname().split(".")[0])

    return sorted(list(host_set))


def clean_logs(test_yaml, args):
    """Remove the test log files on each test host.

    Args:
        test_yaml (str): yaml file containing host names
        args (argparse.Namespace): command line arguments for this program
    """
    # Remove any log files from the DAOS_TEST_LOG_DIR directory
    logs_dir = os.environ.get("DAOS_TEST_LOG_DIR", DEFAULT_DAOS_TEST_LOG_DIR)
    host_list = get_hosts_from_yaml(test_yaml, args)
    command = "sudo rm -fr {}".format(os.path.join(logs_dir, "*.log*"))
    print("Cleaning logs on {}".format(host_list))
    if not spawn_commands(host_list, command):
        print("Error cleaning logs, aborting")
        return False

    return True


def archive_logs(avocado_logs_dir, test_yaml, args):
    """Copy all of the host test log files to the avocado results directory.

    Args:
        avocado_logs_dir (str): path to the avocado log files
        test_yaml (str): yaml file containing host names
        args (argparse.Namespace): command line arguments for this program
    """
    # Create a subdirectory in the avocado logs directory for this test
    destination = os.path.join(avocado_logs_dir, "latest", "daos_logs")

    # Copy any DAOS logs created on any host under test
    host_list = get_hosts_from_yaml(test_yaml, args)
    print("Archiving host logs from {} in {}".format(host_list, destination))

    # Copy any log files written to the DAOS_TEST_LOG_DIR directory
    logs_dir = os.environ.get("DAOS_TEST_LOG_DIR", DEFAULT_DAOS_TEST_LOG_DIR)
<<<<<<< HEAD
    archive_files(destination, host_list, "{}/*.log*".format(logs_dir))
=======
>>>>>>> 70b49b97

    archive_files(destination, host_list, "{}/*log*".format(logs_dir))
    archive_files(destination, host_list, "{}/*/*log*".format(logs_dir))

def archive_config_files(avocado_logs_dir):
    """Copy all of the configuration files to the avocado results directory.

    Args:
        avocado_logs_dir (str): path to the avocado log files
    """
    # Create a subdirectory in the avocado logs directory for this test
    destination = os.path.join(avocado_logs_dir, "latest", "daos_configs")

    # Config files can be copied from the local host as they are currently
    # written to a shared directory
    this_host = socket.gethostname().split(".")[0]
    host_list = [this_host]
    print("Archiving config files from {} in {}".format(host_list, destination))

    # Copy any config files
    base_dir = get_build_environment()["PREFIX"]
    configs_dir = get_temporary_directory(base_dir)
    archive_files(
        destination, host_list, "{}/*_*_*.yaml".format(configs_dir))

def archive_files(destination, host_list, source_files):
    """Archive all of the remote files to the destination directory.

    Args:
        destination (str): path to which to archive files
        host_list (list): hosts from which to archive files
        source_files (str): remote files to archive
    """
    this_host = socket.gethostname().split(".")[0]

    # Create the destination directory
    if not os.path.exists(destination):
        get_output(["mkdir", destination])

    # Display available disk space prior to copy.  Allow commands to fail w/o
    # exiting this program.  Any disk space issues preventing the creation of a
    # directory will be caught in the archiving of the source files.
    print("Current disk space usage of {}".format(destination))
    print(get_output(["df", "-h", destination]))

    # Copy any source files that exist on the remote hosts and remove them from
    # the remote host if the copy is successful.  Attempt all of the commands
    # and report status at the end of the loop.  Include a listing of the file
    # related to any failed command.

    # Disable pylint's whitespace rules to improve readability for this one
    # list.
    #
    # pylint: disable=bad-continuation
    commands = [
        "set -ux",
        "rc=0",
        "copied=()",
        "for file in $(ls -d {})".format(source_files),
        "do ls -sh $file",
        "{} $file".format(
            os.path.join(os.path.abspath("cart"), "cart_logtest.py")),
        "if scp -r $file {}:{}/${{file##*/}}-$(hostname -s)".format(
              this_host, destination),
            "then copied+=($file)",
            "if ! sudo rm -fr $file",
                "then ((rc++))",
                "ls -al $file",
            "fi",
        "fi",
        "done",
        "echo Copied ${copied[@]:-no files}",
        "exit $rc",
    ]
    # pylint: enable=bad-continuation

    spawn_commands(host_list, "; ".join(commands), timeout=900)


def rename_logs(avocado_logs_dir, test_file):
    """Append the test name to its avocado job-results directory name.

    Args:
        avocado_logs_dir (str): avocado job-results directory
        test_file (str): the test python file
    """
    test_name = get_test_category(test_file)
    test_logs_lnk = os.path.join(avocado_logs_dir, "latest")
    test_logs_dir = os.path.realpath(test_logs_lnk)
    new_test_logs_dir = "{}-{}".format(test_logs_dir, test_name)
    try:
        os.rename(test_logs_dir, new_test_logs_dir)
        os.remove(test_logs_lnk)
        os.symlink(new_test_logs_dir, test_logs_lnk)
        print("Renamed {} to {}".format(test_logs_dir, new_test_logs_dir))
    except OSError as error:
        print(
            "Error renaming {} to {}: {}".format(
                test_logs_dir, new_test_logs_dir, error))


USE_DEBUGINFO_INSTALL = True


def resolve_debuginfo(pkg):
    """Return the debuginfo package for a given package name.

    Args:
        pkg (str): a package name

    Returns:
        str: the debuginfo package name

    """
    import yum      # pylint: disable=import-error,import-outside-toplevel

    yum_base = yum.YumBase()
    yum_base.conf.assumeyes = True
    yum_base.setCacheDir(force=True, reuse=True)
    yum_base.repos.enableRepo('*debug*')

    debuginfo_map = {'glibc':   'glibc-debuginfo-common'}

    try:
        debug_pkg = debuginfo_map[pkg]
    except KeyError:
        debug_pkg = pkg + "-debuginfo"
    try:
        pkg_data = yum_base.rpmdb.returnNewestByName(name=pkg)[0]
    except yum.Errors.PackageSackError as expn:
        if expn.__str__().rstrip() == "No Package Matching " + pkg:
            print("Package {} not installed, "
                  "skipping debuginfo".format(pkg))
            return None
        else:
            raise

    return {'name': debug_pkg,
            'version': pkg_data['version'],
            'release': pkg_data['release'],
            'epoch': pkg_data['epoch']}


def install_debuginfos():
    """Install debuginfo packages."""
    install_pkgs = [{'name': 'gdb'},
                    {'name': 'python-magic'}]

    cmds = []

    # -debuginfo packages that don't get installed with debuginfo-install
    for pkg in ['python', 'daos', 'systemd', 'ndctl', 'mercury']:
        debug_pkg = resolve_debuginfo(pkg)
        if debug_pkg and debug_pkg not in install_pkgs:
            install_pkgs.append(debug_pkg)

    # remove any "source tree" test hackery that might interfere with RPM
    # installation
    path = os.path.sep + os.path.join('usr', 'share', 'spdk', 'include')
    if os.path.islink(path):
        cmds.append(["sudo", "rm", "-f", path])

    if USE_DEBUGINFO_INSTALL:
        yum_args = [
            "--exclude", "ompi-debuginfo",
            "daos-server", "libpmemobj", "python", "openmpi3"]
        cmds.append(["sudo", "yum", "-y", "install"] + yum_args)
        cmds.append(["sudo", "debuginfo-install", "--enablerepo=*-debuginfo",
                     "-y"] + yum_args + ["gcc"])
    else:
        # We're not using the yum API to install packages
        # See the comments below.
        # kwarg = {'name': 'gdb'}
        # yum_base.install(**kwarg)

        for debug_pkg in install_pkgs:
            # This is how you actually use the API to add a package
            # But since we need sudo to do it, we need to call out to yum
            # kwarg = debug_pkg
            # yum_base.install(**kwarg)
            install_pkgs.append(debug_pkg)

    # This is how you normally finish up a yum transaction, but
    # again, we need to employ sudo
    # yum_base.resolveDeps()
    # yum_base.buildTransaction()
    # yum_base.processTransaction(rpmDisplay=yum.rpmtrans.NoOutputCallBack())

    # Now install a few pkgs that debuginfo-install wouldn't
    cmd = ["sudo", "yum", "-y", "--enablerepo=*debug*", "install"]
    for pkg in install_pkgs:
        try:
            cmd.append(
                "{}-{}-{}".format(pkg['name'], pkg['version'], pkg['release']))
        except KeyError:
            cmd.append(pkg['name'])

    cmds.append(cmd)

    for cmd in cmds:
        print(get_output(cmd))


def process_the_cores(avocado_logs_dir, test_yaml, args):
    """Copy all of the host test log files to the avocado results directory.

    Args:
        avocado_logs_dir ([type]): [description]
        test_yaml (str): yaml file containing host names
        args (argparse.Namespace): command line arguments for this program
    """
    import fnmatch  # pylint: disable=import-outside-toplevel

    this_host = socket.gethostname().split(".")[0]
    host_list = get_hosts_from_yaml(test_yaml, args)
    daos_cores_dir = os.path.join(avocado_logs_dir, "latest", "stacktraces")

    # Create a subdirectory in the avocado logs directory for this test
    print("Processing cores from {} in {}".format(host_list, daos_cores_dir))
    get_output(["mkdir", daos_cores_dir])

    # Copy any core files that exist on the test hosts and remove them from the
    # test host if the copy is successful.  Attempt all of the commands and
    # report status at the end of the loop.  Include a listing of the file
    # related to any failed command.
    commands = [
        "set -eu",
        "rc=0",
        "copied=()",
        "for file in /var/tmp/core.*",
        "do if [ -e $file ]",
        "then if sudo chmod 644 $file && "
        "scp $file {}:{}/${{file##*/}}-$(hostname -s)".format(
            this_host, daos_cores_dir),
        "then copied+=($file)",
        "if ! sudo rm -fr $file",
        "then ((rc++))",
        "ls -al $file",
        "fi",
        "else ((rc++))",
        "ls -al $file",
        "fi",
        "fi",
        "done",
        "echo Copied ${copied[@]:-no files}",
        "exit $rc",
    ]
    spawn_commands(host_list, "; ".join(commands), timeout=1800)

    cores = os.listdir(daos_cores_dir)

    if not cores:
        return

    install_debuginfos()

    def run_gdb(pattern):
        """Run a gdb command on all corefiles matching a pattern.

        Args:
            pattern (str): the fnmatch/glob pattern of core files to
                           run gdb on
        """
        import magic    # pylint: disable=import-error

        for corefile in cores:
            if not fnmatch.fnmatch(corefile, pattern):
                continue
            corefile_fqpn = os.path.join(daos_cores_dir, corefile)
            exe_magic = magic.open(magic.NONE)
            exe_magic.load()
            exe_type = exe_magic.file(corefile_fqpn)
            exe_name_end = 0
            if exe_type:
                exe_name_start = exe_type.find("execfn: '") + 9
                if exe_name_start > 8:
                    exe_name_end = exe_type.find("', platform:")
                else:
                    exe_name_start = exe_type.find("from '") + 6
                    if exe_name_start > 5:
                        exe_name_end = exe_type[exe_name_start:].find(" ") + \
                                    exe_name_start
            if exe_name_end:
                exe_name = exe_type[exe_name_start:exe_name_end]
                cmd = [
                    "gdb", "-cd={}".format(daos_cores_dir),
                    "-ex", "set pagination off",
                    "-ex", "thread apply all bt full",
                    "-ex", "detach",
                    "-ex", "quit",
                    exe_name, corefile
                ]
                stack_trace_file = os.path.join(
                    daos_cores_dir, "{}.stacktrace".format(corefile))
                try:
                    with open(stack_trace_file, "w") as stack_trace:
                        stack_trace.writelines(get_output(cmd))
                except IOError as error:
                    print(
                        "Error writing {}: {}".format(stack_trace_file, error))
            else:
                print(
                    "Unable to determine executable name from: '{}'\nNot "
                    "creating stacktrace".format(exe_type))
            print("Removing {}".format(corefile_fqpn))
            os.unlink(corefile_fqpn)

    run_gdb('core.*[0-9]')


def get_test_category(test_file):
    """Get a category for the specified test using its path and name.

    Args:
        test_file (str): the test python file

    Returns:
        str: concatenation of the test path and base filename joined by dashes

    """
    file_parts = os.path.split(test_file)
    return "-".join(
        [os.path.splitext(os.path.basename(part))[0] for part in file_parts])


def main():
    """Launch DAOS functional tests."""
    # Parse the command line arguments
    description = [
        "DAOS functional test launcher",
        "",
        "Launches tests by specifying a test tag.  For example:",
        "\tbadconnect  --run pool connect tests that pass NULL ptrs, etc.",
        "\tbadevict    --run pool client evict tests that pass NULL ptrs, "
        "etc.",
        "\tbadexclude  --run pool target exclude tests that pass NULL ptrs, "
        "etc.",
        "\tbadparam    --run tests that pass NULL ptrs, etc.",
        "\tbadquery    --run pool query tests that pass NULL ptrs, etc.",
        "\tmulticreate --run tests that create multiple pools at once",
        "\tmultitarget --run tests that create pools over multiple servers",
        "\tpool        --run all pool related tests",
        "\tpoolconnect --run all pool connection related tests",
        "\tpooldestroy --run all pool destroy related tests",
        "\tpoolevict   --run all client pool eviction related tests",
        "\tpoolinfo    --run all pool info retrieval related tests",
        "\tquick       --run tests that complete quickly, with minimal "
        "resources",
        "",
        "Multiple tags can be specified:",
        "\ttag_a,tag_b -- run all tests with both tag_a and tag_b",
        "\ttag_a tag_b -- run all tests with either tag_a or tag_b",
        "",
        "Specifying no tags will run all of the available tests.",
        "",
        "Tests can also be launched by specifying a path to the python script "
        "instead of its tag.",
        "",
        "The placeholder server and client names in the yaml file can also be "
        "replaced with the following options:",
        "\tlaunch.py -ts node1,node2 -tc node3 <tag>",
        "\t  - Use node[1-2] to run the daos server in each test",
        "\t  - Use node3 to run the daos client in each test",
        "\tlaunch.py -ts node1,node2 <tag>",
        "\t  - Use node[1-2] to run the daos server or client in each test",
        "\tlaunch.py -ts node1,node2 -d <tag>",
        "\t  - Use node[1-2] to run the daos server or client in each test",
        "\t  - Discard of any additional server or client placeholders for "
        "each test",
        "",
        "You can also specify the sparse flag -s to limit output to "
        "pass/fail.",
        "\tExample command: launch.py -s pool"
    ]
    parser = ArgumentParser(
        prog="launcher.py",
        formatter_class=RawDescriptionHelpFormatter,
        description="\n".join(description))
    parser.add_argument(
        "-a", "--archive",
        action="store_true",
        help="archive host log files in the avocado job-results directory")
    parser.add_argument(
        "-c", "--clean",
        action="store_true",
        help="remove daos log files from the test hosts prior to the test")
    parser.add_argument(
        "-d", "--discard",
        action="store_true",
        help="when replacing server/client yaml file placeholders, discard "
             "any placeholders that do not end up with a replacement value")
    parser.add_argument(
        "-i", "--include_localhost",
        action="store_true",
        help="include the local host when cleaning and archiving")
    parser.add_argument(
        "-l", "--list",
        action="store_true",
        help="list the python scripts that match the specified tags")
    parser.add_argument(
        "-m", "--modify",
        action="store_true",
        help="modify the test yaml files but do not run the tests")
    parser.add_argument(
        "-n", "--nvme",
        action="store",
        help="comma-separated list of NVMe device PCI addresses to use as "
             "replacement values for the bdev_list in each test's yaml file.  "
             "Using the 'auto[:<filter>]' keyword will auto-detect the NVMe "
             "PCI address list on each of the '--test_servers' hosts - the "
             "optional '<filter>' can be used to limit auto-detected "
             "addresses, e.g. 'auto:Optane' for Intel Optane NVMe devices.")
    parser.add_argument(
        "-r", "--rename",
        action="store_true",
        help="rename the avocado test logs directory to include the test name")
    parser.add_argument(
        "-p", "--process_cores",
        action="store_true",
        help="process core files from tests")
    parser.add_argument(
        "-s", "--sparse",
        action="store_true",
        help="limit output to pass/fail")
    parser.add_argument(
        "-ins", "--insecure_mode",
        action="store_true",
        help="Launch test with insecure-mode")
    parser.add_argument(
        "tags",
        nargs="*",
        type=str,
        help="test category or file to run")
    parser.add_argument(
        "-tc", "--test_clients",
        action="store",
        help="comma-separated list of hosts to use as replacement values for "
             "client placeholders in each test's yaml file")
    parser.add_argument(
        "-ts", "--test_servers",
        action="store",
        help="comma-separated list of hosts to use as replacement values for "
             "server placeholders in each test's yaml file.  If the "
             "'--test_clients' argument is not specified, this list of hosts "
             "will also be used to replace client placeholders.")
    parser.add_argument(
        "-v", "--verbose",
        action="store_true",
        help="verbose output")
    args = parser.parse_args()
    print("Arguments: {}".format(args))

    # Setup the user environment
    set_test_environment(args)

    # Auto-detect nvme test yaml replacement values if requested
    if args.nvme and args.nvme.startswith("auto"):
        args.nvme = get_nvme_replacement(args)

    # Process the tags argument to determine which tests to run
    tag_filter, test_list = get_test_list(args.tags)

    # Verify at least one test was requested
    if not test_list:
        print("ERROR: No tests or tags found via {}".format(args.tags))
        exit(1)

    # Display a list of the tests matching the tags
    print("Detected tests:  \n{}".format("  \n".join(test_list)))
    if args.list:
        exit(0)

    # Create a temporary directory
    tmp_dir = TemporaryDirectory()

    # Create a dictionary of test and their yaml files
    test_files = get_test_files(test_list, args, tmp_dir)
    if args.modify:
        exit(0)

    # Generate certificate files
    generate_certs()

    # Run all the tests
    status = run_tests(test_files, tag_filter, args)

    # Process the avocado run return codes and only treat job and command
    # failures as errors.
    ret_code = 0
    if status == 0:
        print("All avocado tests passed!")
    else:
        if status & 1 == 1:
            print("Detected one or more avocado test failures!")
        if status & 8 == 8:
            print("Detected one or more interrupted avocado jobs!")
        if status & 2 == 2:
            print("ERROR: Detected one or more avocado job failures!")
            ret_code = 1
        if status & 4 == 4:
            print("ERROR: Detected one or more failed avocado commands!")
            ret_code = 1
        if status & 128 == 128:
            print("ERROR: Failed to clean logs in preparation for test run!")
            ret_code = 1
    exit(ret_code)


if __name__ == "__main__":
    main()<|MERGE_RESOLUTION|>--- conflicted
+++ resolved
@@ -902,10 +902,6 @@
 
     # Copy any log files written to the DAOS_TEST_LOG_DIR directory
     logs_dir = os.environ.get("DAOS_TEST_LOG_DIR", DEFAULT_DAOS_TEST_LOG_DIR)
-<<<<<<< HEAD
-    archive_files(destination, host_list, "{}/*.log*".format(logs_dir))
-=======
->>>>>>> 70b49b97
 
     archive_files(destination, host_list, "{}/*log*".format(logs_dir))
     archive_files(destination, host_list, "{}/*/*log*".format(logs_dir))
