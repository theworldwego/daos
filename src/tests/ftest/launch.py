--- conflicted
+++ resolved
@@ -876,12 +876,9 @@
     # Remove any log files from the DAOS_TEST_LOG_DIR directory
     logs_dir = os.environ.get("DAOS_TEST_LOG_DIR", DEFAULT_DAOS_TEST_LOG_DIR)
     host_list = get_hosts_from_yaml(test_yaml, args)
-<<<<<<< HEAD
-    command = "sudo rm -fr {} /tmp/daos_dump*".format(os.path.join(logs_dir,
-                                                                   "*.log"))
-=======
     command = "sudo rm -fr {}".format(os.path.join(logs_dir, "*.log*"))
->>>>>>> 8ea6e8c9
+    # also remove any ABT infos/stacks dumps
+    command += " /tmp/daos_dump*"
     print("Cleaning logs on {}".format(host_list))
     if not spawn_commands(host_list, command):
         print("Error cleaning logs, aborting")
