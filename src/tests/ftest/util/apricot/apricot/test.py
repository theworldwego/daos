--- conflicted
+++ resolved
@@ -872,11 +872,7 @@
             TestContainer: the created test container object.
 
         """
-<<<<<<< HEAD
-        container = TestContainer(pool, daos_command=daos_command)
-=======
         container = TestContainer(pool, daos_command=self.get_daos_command())
->>>>>>> 412b6b54
         if namespace is not None:
             container.namespace = namespace
         container.get_params(self)
