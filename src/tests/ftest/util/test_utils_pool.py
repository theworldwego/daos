#!/usr/bin/python
"""
  (C) Copyright 2018-2020 Intel Corporation.

  Licensed under the Apache License, Version 2.0 (the "License");
  you may not use this file except in compliance with the License.
  You may obtain a copy of the License at

      http://www.apache.org/licenses/LICENSE-2.0

  Unless required by applicable law or agreed to in writing, software
  distributed under the License is distributed on an "AS IS" BASIS,
  WITHOUT WARRANTIES OR CONDITIONS OF ANY KIND, either express or implied.
  See the License for the specific language governing permissions and
  limitations under the License.

  GOVERNMENT LICENSE RIGHTS-OPEN SOURCE SOFTWARE
  The Government's rights to use, modify, reproduce, release, perform, display,
  or disclose this software are subject to the terms of the Apache License as
  provided in Contract No. B609815.
  Any reproduction of computer software, computer software documentation, or
  portions thereof marked with this legend must also reproduce the markings.
"""
import os
from time import sleep
from ctypes import c_uint, create_string_buffer, POINTER

from test_utils_base import TestDaosApiBase

from avocado import fail_on
from command_utils import BasicParameter, CommandFailure
from pydaos.raw import (DaosApiError, DaosServer, DaosPool, c_uuid_to_str,
                        daos_cref)
from general_utils import check_pool_files, DaosTestError, run_command
from env_modules import load_mpi

from dmg_utils import get_pool_uuid_service_replicas_from_stdout


class TestPool(TestDaosApiBase):
    # pylint: disable=too-many-public-methods
    """A class for functional testing of DaosPools objects."""

    def __init__(self, context, log=None, cb_handler=None, dmg_command=None):
        # pylint: disable=unused-argument
        """Initialize a TestPool object.

        Note: 'log' is now a defunct argument and will be removed in the future

        Args:
            context (DaosContext): [description]
            log (logging): logging object used to report the pool status
            cb_handler (CallbackHandler, optional): callback object to use with
                the API methods. Defaults to None.
            dmg_command (DmgCommand): DmgCommand used to call dmg command. If
                control_method is set to dmg, this value needs to be set. It
                can be obtained by calling self.get_dmg_command() from a test.
                It'll return the object with -l <Access Point host:port> and
                --insecure.
        """
        super(TestPool, self).__init__("/run/pool/*", cb_handler)
        self.context = context
        self.uid = os.geteuid()
        self.gid = os.getegid()

        self.mode = BasicParameter(None)
        self.name = BasicParameter(None)            # server group name
        self.svcn = BasicParameter(None)
        self.target_list = BasicParameter(None)
        self.scm_size = BasicParameter(None)
        self.nvme_size = BasicParameter(None)
        self.prop_name = BasicParameter(None)       # name of property to be set
        self.prop_value = BasicParameter(None)      # value of property

        self.pool = None
        self.uuid = None
        self.info = None
        self.svc_ranks = None
        self.connected = False

        self.dmg = dmg_command
        self.dmg_result = None          # CmdResult of last issued dmg command

    @fail_on(CommandFailure)
    @fail_on(DaosApiError)
    def create(self):
        """Create a pool with either API or dmg.

        To use dmg, the test needs to set control_method.value to USE_DMG
        prior to calling this method. The recommended way is to specify the
        pool block in yaml. For example,

            pool:
                control_method: dmg

        This tells this method to use dmg. The test also needs to set
        dmg_bin_path through the constructor if dmg is used. For example,

            self.pool = TestPool(
                self.context, dmg_bin_path=self.basepath + '/install/bin')

        If it wants to use --nsvc option, it needs to set the value to
        svcn.value. Otherwise, 1 is used. If it wants to use --group, it needs
        to set groupname.value. If it wants to use --user, it needs to set
        username.value. If it wants to add other options, directly set it
        to self.dmg.action_command. Refer dmg_utils.py pool_create method for
        more details.

        To test the negative case on create, the test needs to catch
        CommandFailure for dmg and DaosApiError for API. Thus, we need to make
        more than one line modification to the test only for this purpose.
        Currently, pool_svc is the only test that needs this change.
        """
        self.destroy()
        if self.target_list.value is not None:
            self.log.info(
                "Creating a pool on targets %s", self.target_list.value)
        else:
            self.log.info("Creating a pool")

        self.pool = DaosPool(self.context)
        kwargs = {
            "uid": self.uid,
            "gid": self.gid,
            "scm_size": self.scm_size.value,
            "group": self.name.value}
        for key in ("target_list", "svcn", "nvme_size"):
            value = getattr(self, key).value
            if value is not None:
                kwargs[key] = value

        if self.control_method.value == self.USE_API:
            # Create a pool with the API method
            kwargs["mode"] = self.mode.value
            self._call_method(self.pool.create, kwargs)

        elif self.control_method.value == self.USE_DMG and self.dmg:
            # Create a pool with the dmg command and store its CmdResult
            self._log_method("dmg.pool_create", kwargs)
            self.dmg_result = self.dmg.pool_create(**kwargs)

            # Manually populate the DaosPool object attributes only if the pool
            # creation was successful.
            if self.dmg_result.exit_status == 0:
                uuid, svc = get_pool_uuid_service_replicas_from_stdout(
                    self.dmg_result.stdout)

                # Populate the empty DaosPool object with the properties of the
                # pool created with dmg pool create.
                if self.name.value:
                    self.pool.group = create_string_buffer(self.name.value)

                # Convert the string of service replicas from the dmg command
                # output into an ctypes array for the DaosPool object using the
                # same technique used in DaosPool.create().
                service_replicas = [int(value) for value in svc.split(",")]
                rank_t = c_uint * len(service_replicas)
                rank = rank_t(*list([svc for svc in service_replicas]))
                rl_ranks = POINTER(c_uint)(rank)
                self.pool.svc = daos_cref.RankList(
                    rl_ranks, len(service_replicas))

                # Set UUID and attached to the DaosPool object
                self.pool.set_uuid_str(uuid)
                self.pool.attached = 1

        elif self.control_method.value == self.USE_DMG:
            self.log.error("Error: Undefined dmg command")

        else:
            self.log.error(
                "Error: Undefined control_method: %s",
                self.control_method.value)

        # Set the TestPool attributes for the created pool
        if self.pool.attached:
            self.svc_ranks = [
                int(self.pool.svc.rl_ranks[index])
                for index in range(self.pool.svc.rl_nr)]
            self.uuid = self.pool.get_uuid_str()

    @fail_on(DaosApiError)
    def connect(self, permission=2):
        """Connect to the pool.

        Args:
            permission (int, optional): connect permission. Defaults to 2.

        Returns:
            bool: True if the pool has been connected; False if the pool was
                already connected or the pool is not defined.

        """
        if self.pool and not self.connected:
            kwargs = {"flags": permission}
            self.log.info(
                "Connecting to pool %s with permission %s (flag: %s)",
                self.uuid, permission, kwargs["flags"])
            self._call_method(self.pool.connect, kwargs)
            self.connected = True
            return True
        return False

    @fail_on(DaosApiError)
    def disconnect(self):
        """Disconnect from connected pool.

        Returns:
            bool: True if the pool has been disconnected; False if the pool was
                already disconnected or the pool is not defined.

        """
        if self.pool and self.connected:
            self.log.info("Disconnecting from pool %s", self.uuid)
            self._call_method(self.pool.disconnect, {})
            self.connected = False
            return True
        return False

    @fail_on(CommandFailure)
    @fail_on(DaosApiError)
    def destroy(self, force=1):
        """Destroy the pool with either API or dmg.

        It uses control_method member previously set, so if you want to use the
        other way for some reason, update it before calling this method.

        Args:
            force (int, optional): force flag. Defaults to 1.

        Returns:
            bool: True if the pool has been destroyed; False if the pool is not
                defined.

        """
        status = False
        if self.pool:
            self.disconnect()
            if self.pool.attached:
                self.log.info("Destroying pool %s", self.uuid)

                if self.control_method.value == self.USE_API:
                    # Destroy the pool with the API method
                    self._call_method(self.pool.destroy, {"force": force})
                    status = True

                elif self.control_method.value == self.USE_DMG and self.dmg:
                    # Destroy the pool with the dmg command
                    self.dmg_result = self.dmg.pool_destroy(
                        pool=self.uuid, force=force)
                    status = True

                elif self.control_method.value == self.USE_DMG:
                    self.log.error("Error: Undefined dmg command")

                else:
                    self.log.error(
                        "Error: Undefined control_method: %s",
                        self.control_method.value)

            self.pool = None
            self.uuid = None
            self.info = None
            self.svc_ranks = None

        return status

    @fail_on(CommandFailure)
    def set_property(self):
        """Set Property.

        It sets property for a given pool uuid using
        dmg.

        """
        if self.pool:
            self.log.info("Set-prop for Pool: %s", self.uuid)

            if self.control_method.value == self.USE_DMG and self.dmg:
                # set-prop for given pool using dmg
                self.dmg_result = self.dmg.pool_set_prop(
                    self.uuid, self.prop_name, self.prop_value)

            elif self.control_method.value == self.USE_DMG:
                self.log.error("Error: Undefined dmg command")

            else:
                self.log.error(
                    "Error: Undefined control_method: %s",
                    self.control_method.value)

    @fail_on(DaosApiError)
    def get_info(self):
        """Query the pool for information.

        Sets the self.info attribute.
        """
        if self.pool:
            self.connect()
            self._call_method(self.pool.pool_query, {})
            self.info = self.pool.pool_info

    def check_pool_info(self, pi_uuid=None, pi_ntargets=None, pi_nnodes=None,
                        pi_ndisabled=None, pi_map_ver=None, pi_leader=None,
                        pi_bits=None):
        # pylint: disable=unused-argument
        """Check the pool info attributes.

        Note:
            Arguments may also be provided as a string with a number preceded
<<<<<<< HEAD
            by '<', '<=', '>', or '>=' for other comparisions besides the
=======
            by '<', '<=', '>', or '>=' for other comparisons besides the
>>>>>>> d5e2c5f3
            default '=='.

        Args:
            pi_uuid (str, optional): pool uuid. Defaults to None.
            pi_ntargets (int, optional): number of targets. Defaults to None.
            pi_nnodes (int, optional): number of nodes. Defaults to None.
            pi_ndisabled (int, optional): number of disabled. Defaults to None.
            pi_map_ver (int, optional): pool map version. Defaults to None.
            pi_leader (int, optional): pool leader. Defaults to None.
            pi_bits (int, optional): pool bits. Defaults to None.

        Note:
            Arguments may also be provided as a string with a number preceded
<<<<<<< HEAD
            by '<', '<=', '>', or '>=' for other comparisions besides the
=======
            by '<', '<=', '>', or '>=' for other comparisons besides the
>>>>>>> d5e2c5f3
            default '=='.

        Returns:
            bool: True if at least one expected value is specified and all the
                specified values match; False otherwise

        """
        self.get_info()
        checks = [
            (key,
             c_uuid_to_str(getattr(self.info, key))
             if key == "pi_uuid" else getattr(self.info, key),
             val)
            for key, val in locals().items()
            if key != "self" and val is not None]
        return self._check_info(checks)

    def check_pool_space(self, ps_free_min=None, ps_free_max=None,
                         ps_free_mean=None, ps_ntargets=None, ps_padding=None):
        # pylint: disable=unused-argument
        """Check the pool info space attributes.

        Note:
            Arguments may also be provided as a string with a number preceded
<<<<<<< HEAD
            by '<', '<=', '>', or '>=' for other comparisions besides the
=======
            by '<', '<=', '>', or '>=' for other comparisons besides the
>>>>>>> d5e2c5f3
            default '=='.

        Args:
            ps_free_min (list, optional): minimum free space per device.
                Defaults to None.
            ps_free_max (list, optional): maximum free space per device.
                Defaults to None.
            ps_free_mean (list, optional): mean free space per device.
                Defaults to None.
            ps_ntargets (int, optional): number of targets. Defaults to None.
            ps_padding (int, optional): space padding. Defaults to None.

        Note:
            Arguments may also be provided as a string with a number preceded
<<<<<<< HEAD
            by '<', '<=', '>', or '>=' for other comparisions besides the
=======
            by '<', '<=', '>', or '>=' for other comparisons besides the
>>>>>>> d5e2c5f3
            default '=='.

        Returns:
            bool: True if at least one expected value is specified and all the
                specified values match; False otherwise

        """
        self.get_info()
        checks = []
        for key in ("ps_free_min", "ps_free_max", "ps_free_mean"):
            val = locals()[key]
            if isinstance(val, list):
                for index, item in val:
                    checks.append((
                        "{}[{}]".format(key, index),
                        getattr(self.info.pi_space, key)[index],
                        item))
        for key in ("ps_ntargets", "ps_padding"):
            val = locals()[key]
            if val is not None:
                checks.append(key, getattr(self.info.pi_space, key), val)
        return self._check_info(checks)

    def check_pool_daos_space(self, s_total=None, s_free=None):
        # pylint: disable=unused-argument
        """Check the pool info daos space attributes.

        Note:
            Arguments may also be provided as a string with a number preceded
<<<<<<< HEAD
            by '<', '<=', '>', or '>=' for other comparisions besides the
=======
            by '<', '<=', '>', or '>=' for other comparisons besides the
>>>>>>> d5e2c5f3
            default '=='.

        Args:
            s_total (list, optional): total space per device. Defaults to None.
            s_free (list, optional): free space per device. Defaults to None.

        Note:
            Arguments may also be provided as a string with a number preceded
<<<<<<< HEAD
            by '<', '<=', '>', or '>=' for other comparisions besides the
=======
            by '<', '<=', '>', or '>=' for other comparisons besides the
>>>>>>> d5e2c5f3
            default '=='.

        Returns:
            bool: True if at least one expected value is specified and all the
                specified values match; False otherwise

        """
        self.get_info()
        checks = [
            ("{}_{}".format(key, index),
             getattr(self.info.pi_space.ps_space, key)[index],
             item)
            for key, val in locals().items()
            if key != "self" and val is not None
            for index, item in enumerate(val)]
        return self._check_info(checks)

    def check_rebuild_status(self, rs_version=None, rs_seconds=None,
                             rs_errno=None, rs_done=None, rs_padding32=None,
                             rs_fail_rank=None, rs_toberb_obj_nr=None,
                             rs_obj_nr=None, rs_rec_nr=None, rs_size=None):
        # pylint: disable=unused-argument
        # pylint: disable=too-many-arguments
        """Check the pool info rebuild attributes.

        Note:
            Arguments may also be provided as a string with a number preceded
<<<<<<< HEAD
            by '<', '<=', '>', or '>=' for other comparisions besides the
=======
            by '<', '<=', '>', or '>=' for other comparisons besides the
>>>>>>> d5e2c5f3
            default '=='.

        Args:
            rs_version (int, optional): rebuild version. Defaults to None.
            rs_seconds (int, optional): rebuild seconds. Defaults to None.
            rs_errno (int, optional): rebuild error number. Defaults to None.
            rs_done (int, optional): rebuild done flag. Defaults to None.
            rs_padding32 (int, optional): padding. Defaults to None.
            rs_fail_rank (int, optional): rebuild fail target. Defaults to None.
            rs_toberb_obj_nr (int, optional): number of objects to be rebuilt.
                Defaults to None.
            rs_obj_nr (int, optional): number of rebuilt objects.
                Defaults to None.
            rs_rec_nr (int, optional): number of rebuilt records.
                Defaults to None.
            rs_size (int, optional): size of all rebuilt records.

        Note:
            Arguments may also be provided as a string with a number preceded
<<<<<<< HEAD
            by '<', '<=', '>', or '>=' for other comparisions besides the
=======
            by '<', '<=', '>', or '>=' for other comparisons besides the
>>>>>>> d5e2c5f3
            default '=='.

        Returns:
            bool: True if at least one expected value is specified and all the
                specified values match; False otherwise

        """
        self.get_info()
        checks = [
            (key, getattr(self.info.pi_rebuild_st, key), val)
            for key, val in locals().items()
            if key != "self" and val is not None]
        return self._check_info(checks)

    def rebuild_complete(self):
        """Determine if the pool rebuild is complete.

        Returns:
            bool: True if pool rebuild is complete; False otherwise

        """
        self.display_pool_rebuild_status()
        return self.info.pi_rebuild_st.rs_done == 1

    def wait_for_rebuild(self, to_start, interval=1):
        """Wait for the rebuild to start or end.

        Args:
            to_start (bool): whether to wait for rebuild to start or end
            interval (int): number of seconds to wait in between rebuild
                completion checks
        """
        self.log.info(
            "Waiting for rebuild to %s ...",
            "start" if to_start else "complete")
        while self.rebuild_complete() == to_start:
            self.log.info(
                "  Rebuild %s ...",
                "has not yet started" if to_start else "in progress")
            sleep(interval)
        self.log.info(
            "Rebuild %s detected", "start" if to_start else "completion")

    @fail_on(DaosApiError)
    def start_rebuild(self, ranks, daos_log):
        """Kill the specific server ranks using this pool.

        Args:
            ranks (list): a list of daos server ranks (int) to kill
            daos_log (DaosLog): object for logging messages

        Returns:
            bool: True if the server ranks have been killed and the ranks have
            been excluded from the pool; False if the pool is undefined

        """
        msg = "Killing DAOS ranks {} from server group {}".format(
            ranks, self.name.value)
        self.log.info(msg)
        daos_log.info(msg)
        for rank in ranks:
            server = DaosServer(self.context, self.name.value, rank)
            self._call_method(server.kill, {"force": 1})
        return self.exclude(ranks, daos_log)

    @fail_on(DaosApiError)
    def exclude(self, ranks, daos_log):
        """Manually exclude a rank from this pool.

        Args:
            ranks (list): a list daos server ranks (int) to exclude
            daos_log (DaosLog): object for logging messages

        Returns:
            bool: True if the ranks were excluded from the pool; False if the
                pool is undefined

        """
        if self.pool:
            msg = "Excluding server ranks {} from pool {}".format(
                ranks, self.uuid)
            self.log.info(msg)
            daos_log.info(msg)
            self._call_method(self.pool.exclude, {"rank_list": ranks})
            return True
        return False

    def check_files(self, hosts):
        """Check if pool files exist on the specified list of hosts.

        Args:
            hosts (list): list of hosts

        Returns:
            bool: True if the files for this pool exist on each host; False
                otherwise

        """
        return check_pool_files(self.log, hosts, self.uuid.lower())

    def write_file(self, orterun, processes, hostfile, size, timeout=60):
        """Write a file to the pool.

        Args:
            orterun (str): full path to the orterun command
            processes (int): number of processes to launch
            hosts (list): list of clients from which to write the file
            size (int): size of the file to create in bytes
            timeout (int, optional): number of seconds before timing out the
                command. Defaults to 60 seconds.

        Returns:
            process.CmdResult: command execution result

        """
        self.log.info("Writing %s bytes to pool %s", size, self.uuid)
        env = {
            "DAOS_POOL": self.uuid,
            "DAOS_SVCL": "1",
            "PYTHONPATH": os.getenv("PYTHONPATH", "")
        }
        load_mpi("openmpi")
        current_path = os.path.dirname(os.path.abspath(__file__))
        command = "{} --np {} --hostfile {} {} {} testfile".format(
            orterun, processes, hostfile,
            os.path.join(current_path, "write_some_data.py"), size)
        return run_command(command, timeout, True, env=env)

    def get_pool_daos_space(self):
        """Get the pool info daos space attributes as a dictionary.

        Returns:
            dict: a dictionary of lists of the daos space attributes

        """
        self.get_info()
        keys = ("s_total", "s_free")
        return {key: getattr(self.info.pi_space.ps_space, key) for key in keys}

    def get_pool_free_space(self, device="scm"):
        """Get SCM or NVME free space.

        Args:
            device (str, optional): device type, e.g. "scm" or "nvme". Defaults
                to "scm".

        Returns:
            str: free SCM or NVME space

        """
        free_space = "0"
        dev = device.lower()
        daos_space = self.get_pool_daos_space()
        if dev == "scm":
            free_space = daos_space["s_free"][0]
        elif dev == "nvme":
            free_space = daos_space["s_free"][1]
        return free_space

    def display_pool_daos_space(self, msg=None):
        """Display the pool info daos space attributes.

        Args:
            msg (str, optional): optional text to include in the output.
                Defaults to None.
        """
        daos_space = self.get_pool_daos_space()
        sizes = [
            "{}[{}]={}".format(key, index, item)
            for key in sorted(daos_space.keys())
            for index, item in enumerate(daos_space[key])]
        self.log.info(
            "Pool %s space%s:\n  %s", self.uuid,
            " " + msg if isinstance(msg, str) else "", "\n  ".join(sizes))

    def get_pool_rebuild_status(self):
        """Get the pool info rebuild status attributes as a dictionary.

        Returns:
            dict: a dictionary of lists of the rebuild status attributes

        """
        self.get_info()
        keys = (
            "rs_version", "rs_padding32", "rs_errno", "rs_done",
            "rs_toberb_obj_nr", "rs_obj_nr", "rs_rec_nr")
        return {key: getattr(self.info.pi_rebuild_st, key) for key in keys}

    def display_pool_rebuild_status(self):
        """Display the pool info rebuild status attributes."""
        status = self.get_pool_rebuild_status()
        self.log.info(
            "Pool rebuild status: %s",
            ", ".join(
                ["{}={}".format(key, status[key]) for key in sorted(status)]))

    def read_data_during_rebuild(self, container):
        """Read data from the container while rebuild is active.

        Args:
            container (TestContainer): container from which to read data

        Returns:
<<<<<<< HEAD
            bool: True if all the data is read successfully before rebuild
=======
            bool: True if all the data is read successfully befoire rebuild
>>>>>>> d5e2c5f3
                completes; False otherwise

        """
        container.open()
        self.log.info(
            "Reading objects in container %s during rebuild", self.uuid)

        # Attempt to read all of the data from the container during rebuild
        index = 0
        status = read_incomplete = index < len(container.written_data)
        while not self.rebuild_complete() and read_incomplete:
            try:
                status &= container.written_data[index].read_object(container)
            except DaosTestError as error:
                self.log.error(str(error))
                status = False
            index += 1
            read_incomplete = index < len(container.written_data)

        # Verify that all of the container data was read successfully
        if read_incomplete:
            self.log.error(
                "Rebuild completed before all the written data could be read")
            status = False
        elif not status:
            self.log.error("Errors detected reading data during rebuild")
        return status<|MERGE_RESOLUTION|>--- conflicted
+++ resolved
@@ -308,11 +308,7 @@
 
         Note:
             Arguments may also be provided as a string with a number preceded
-<<<<<<< HEAD
-            by '<', '<=', '>', or '>=' for other comparisions besides the
-=======
-            by '<', '<=', '>', or '>=' for other comparisons besides the
->>>>>>> d5e2c5f3
+            by '<', '<=', '>', or '>=' for other comparisons besides the
             default '=='.
 
         Args:
@@ -326,11 +322,7 @@
 
         Note:
             Arguments may also be provided as a string with a number preceded
-<<<<<<< HEAD
-            by '<', '<=', '>', or '>=' for other comparisions besides the
-=======
-            by '<', '<=', '>', or '>=' for other comparisons besides the
->>>>>>> d5e2c5f3
+            by '<', '<=', '>', or '>=' for other comparisons besides the
             default '=='.
 
         Returns:
@@ -355,11 +347,7 @@
 
         Note:
             Arguments may also be provided as a string with a number preceded
-<<<<<<< HEAD
-            by '<', '<=', '>', or '>=' for other comparisions besides the
-=======
-            by '<', '<=', '>', or '>=' for other comparisons besides the
->>>>>>> d5e2c5f3
+            by '<', '<=', '>', or '>=' for other comparisons besides the
             default '=='.
 
         Args:
@@ -374,11 +362,7 @@
 
         Note:
             Arguments may also be provided as a string with a number preceded
-<<<<<<< HEAD
-            by '<', '<=', '>', or '>=' for other comparisions besides the
-=======
-            by '<', '<=', '>', or '>=' for other comparisons besides the
->>>>>>> d5e2c5f3
+            by '<', '<=', '>', or '>=' for other comparisons besides the
             default '=='.
 
         Returns:
@@ -408,11 +392,7 @@
 
         Note:
             Arguments may also be provided as a string with a number preceded
-<<<<<<< HEAD
-            by '<', '<=', '>', or '>=' for other comparisions besides the
-=======
-            by '<', '<=', '>', or '>=' for other comparisons besides the
->>>>>>> d5e2c5f3
+            by '<', '<=', '>', or '>=' for other comparisons besides the
             default '=='.
 
         Args:
@@ -421,11 +401,7 @@
 
         Note:
             Arguments may also be provided as a string with a number preceded
-<<<<<<< HEAD
-            by '<', '<=', '>', or '>=' for other comparisions besides the
-=======
-            by '<', '<=', '>', or '>=' for other comparisons besides the
->>>>>>> d5e2c5f3
+            by '<', '<=', '>', or '>=' for other comparisons besides the
             default '=='.
 
         Returns:
@@ -453,11 +429,7 @@
 
         Note:
             Arguments may also be provided as a string with a number preceded
-<<<<<<< HEAD
-            by '<', '<=', '>', or '>=' for other comparisions besides the
-=======
-            by '<', '<=', '>', or '>=' for other comparisons besides the
->>>>>>> d5e2c5f3
+            by '<', '<=', '>', or '>=' for other comparisons besides the
             default '=='.
 
         Args:
@@ -477,11 +449,7 @@
 
         Note:
             Arguments may also be provided as a string with a number preceded
-<<<<<<< HEAD
-            by '<', '<=', '>', or '>=' for other comparisions besides the
-=======
-            by '<', '<=', '>', or '>=' for other comparisons besides the
->>>>>>> d5e2c5f3
+            by '<', '<=', '>', or '>=' for other comparisons besides the
             default '=='.
 
         Returns:
@@ -685,11 +653,7 @@
             container (TestContainer): container from which to read data
 
         Returns:
-<<<<<<< HEAD
             bool: True if all the data is read successfully before rebuild
-=======
-            bool: True if all the data is read successfully befoire rebuild
->>>>>>> d5e2c5f3
                 completes; False otherwise
 
         """
