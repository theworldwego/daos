--- conflicted
+++ resolved
@@ -22,13 +22,10 @@
   portions thereof marked with this legend must also reproduce the markings.
 """
 import getpass
-<<<<<<< HEAD
 import os
 import re
+import socket
 import time
-=======
-import socket
->>>>>>> ecae216e
 
 from command_utils_base import \
     CommandFailure, FormattedParameter, YamlParameters, CommandWithParameters
@@ -83,12 +80,8 @@
         # Used to override the sub_command.value parameter value
         self.sub_command_override = None
 
-<<<<<<< HEAD
-        # Include the daos_io_server command launched by the daos_server command
-=======
         # Include the daos_io_server command launched by the daos_server
         # command.
->>>>>>> ecae216e
         self._exe_names.append("daos_io_server")
 
     def get_sub_command_class(self):
@@ -324,8 +317,6 @@
         # to access the daos_servers when they are started
         self.dmg = DmgCommand(self.manager.job.command_path, dmg_cfg)
 
-<<<<<<< HEAD
-=======
     def get_params(self, test):
         """Get values for all of the command params from the yaml file.
 
@@ -339,7 +330,6 @@
         # Get the values for the dmg parameters
         self.dmg.get_params(test)
 
->>>>>>> ecae216e
     def prepare(self, storage=True):
         """Prepare to start daos_server.
 
