#!/usr/bin/python
"""
  (C) Copyright 2018-2019 Intel Corporation.

  Licensed under the Apache License, Version 2.0 (the "License");
  you may not use this file except in compliance with the License.
  You may obtain a copy of the License at

      http://www.apache.org/licenses/LICENSE-2.0

  Unless required by applicable law or agreed to in writing, software
  distributed under the License is distributed on an "AS IS" BASIS,
  WITHOUT WARRANTIES OR CONDITIONS OF ANY KIND, either express or implied.
  See the License for the specific language governing permissions and
  limitations under the License.

  GOVERNMENT LICENSE RIGHTS-OPEN SOURCE SOFTWARE
  The Government's rights to use, modify, reproduce, release, perform, display,
  or disclose this software are subject to the terms of the Apache License as
  provided in Contract No. B609815.
  Any reproduction of computer software, computer software documentation, or
  portions thereof marked with this legend must also reproduce the markings.
"""
from __future__ import print_function
from logging import getLogger

import os
import re
import json
import random
import string
from pathlib import Path
from errno import ENOENT
from getpass import getuser
from avocado.utils import process
from ClusterShell.Task import task_self
from ClusterShell.NodeSet import NodeSet, NodeSetParseError


class DaosTestError(Exception):
    """DAOS API exception class."""


def human_to_bytes(h_size):
    """Convert human readable size values to respective byte value.

    Args:
        h_size (str): human readable size value to be converted.

    Returns:
        int: value translated to bytes.

    """
    units = {"b": 1,
             "kb": (2**10),
             "k": (2**10),
             "mb": (2**20),
             "m": (2**20),
             "gb": (2**30),
             "g": (2**30)}
    pattern = r"([0-9.]+|[a-zA-Z]+)"
    val, unit = re.findall(pattern, h_size)

    # Check if float or int and then convert
    val = float(val) if "." in val else int(val)
    if unit.lower() in units:
        val = val * units[unit.lower()]
    else:
        print("Unit not found! Provide a valid unit i.e: b,k,kb,m,mb,g,gb")
        val = -1

    return val


def run_command(command, timeout=60, verbose=True, raise_exception=True,
                output_check="combined", env=None):
    """Run the command on the local host.

    This method uses the avocado.utils.process.run() method to run the specified
    command string on the local host using subprocess.Popen(). Even though the
    command is specified as a string, since shell=False is passed to process.run
    it will use shlex.spit() to break up the command into a list before it is
    passed to subprocess.Popen. The shell=False is forced for security. As a
    result typically any command containing ";", "|", "&&", etc. will fail.

    Args:
        command (str): command to run.
        timeout (int, optional): command timeout. Defaults to 60 seconds.
        verbose (bool, optional): whether to log the command run and
            stdout/stderr. Defaults to True.
        raise_exception (bool, optional): whether to raise an exception if the
            command returns a non-zero exit status. Defaults to True.
        output_check (str, optional): whether to record the output from the
            command (from stdout and stderr) in the test output record files.
            Valid values:
                "stdout"    - standard output *only*
                "stderr"    - standard error *only*
                "both"      - both standard output and error in separate files
                "combined"  - standard output and error in a single file
                "none"      - disable all recording
            Defaults to "combined".
        env (dict, optional): dictionary of environment variable names and
            values to set when running the command. Defaults to None.

    Raises:
        DaosTestError: if there is an error running the command

    Returns:
        CmdResult: an avocado.utils.process CmdResult object containing the
            result of the command execution.  A CmdResult object has the
            following properties:
                command         - command string
                exit_status     - exit_status of the command
                stdout          - the stdout
                stderr          - the stderr
                duration        - command execution time
                interrupted     - whether the command completed within timeout
                pid             - command's pid

    """
    msg = None
    kwargs = {
        "cmd": command,
        "timeout": timeout,
        "verbose": verbose,
        "ignore_status": not raise_exception,
        "allow_output_check": output_check,
        "shell": False,
        "env": env,
    }
    if verbose:
        print("Command environment vars:\n  {}".format(env))
    try:
        # Block until the command is complete or times out
        return process.run(**kwargs)

    except TypeError as error:
        # Can occur if using env with a non-string dictionary values
        msg = "Error running '{}': {}".format(command, error)
        if env is not None:
            msg = "\n".join([
                msg,
                "Verify env values are defined as strings: {}".format(env)])

    except process.CmdError as error:
        # Command failed or possibly timed out
        msg = "Error occurred running '{}': {}".format(command, error)

    if msg is not None:
        print(msg)
        raise DaosTestError(msg)


def run_task(hosts, command, timeout=None):
    """Create a task to run a command on each host in parallel.

    Args:
        hosts (list): list of hosts
        command (str): the command to run in parallel
        timeout (int, optional): command timeout in seconds. Defaults to None.

    Returns:
        Task: a ClusterShell.Task.Task object for the executed command

    """
    task = task_self()
    # Enable forwarding of the ssh authentication agent connection
    task.set_info("ssh_options", "-oForwardAgent=yes")
    kwargs = {"command": command, "nodes": NodeSet.fromlist(hosts)}
    if timeout is not None:
        kwargs["timeout"] = timeout
    task.run(**kwargs)
    return task


def get_host_data(hosts, command, text, error, timeout=None):
    """Get the data requested for each host using the specified command.

    Args:
        hosts (list): list of hosts
        command (str): command used to obtain the data on each server
        text (str): data identification string
        error (str): data error string

    Returns:
        dict: a dictionary of data values for each NodeSet key

    """
    # Find the data for each specified servers
    print("  Obtaining {} data on {}".format(text, hosts))
    task = run_task(hosts, command, timeout)
    host_data = {}
    DATA_ERROR = "[ERROR]"

    # Create a list of NodeSets with the same return code
    data = {code: hosts for code, hosts in task.iter_retcodes()}

    # Multiple return codes or a single non-zero return code
    # indicate at least one error obtaining the data
    if len(data) > 1 or 0 not in data:
        # Report the errors
        messages = []
        for code, host_list in data.items():
            if code != 0:
                output_data = list(task.iter_buffers(host_list))
                if not output_data:
                    messages.append(
                        "{}: rc={}, command=\"{}\"".format(
                            NodeSet.fromlist(host_list), code, command))
                else:
                    for output, o_hosts in output_data:
                        lines = str(output).splitlines()
                        info = "rc={}{}".format(
                            code,
                            ", {}".format(output) if len(lines) < 2 else
                            "\n  {}".format("\n  ".join(lines)))
                        messages.append(
                            "{}: {}".format(
                                NodeSet.fromlist(o_hosts), info))
        print("    {} on the following hosts:\n      {}".format(
            error, "\n      ".join(messages)))

        # Return an error data set for all of the hosts
        host_data = {NodeSet.fromlist(hosts): DATA_ERROR}

    else:
        for output, hosts in task.iter_buffers(data[0]):
            host_data[NodeSet.fromlist(hosts)] = str(output)

    return host_data


def pcmd(hosts, command, verbose=True, timeout=None, expect_rc=0):
    """Run a command on each host in parallel and get the return codes.

    Args:
        hosts (list): list of hosts
        command (str): the command to run in parallel
        verbose (bool, optional): display command output. Defaults to True.
        timeout (int, optional): command timeout in seconds. Defaults to None.
        expect_rc (int, optional): expected return code. Defaults to 0.

    Returns:
        dict: a dictionary of return codes keys and accompanying NodeSet
            values indicating which hosts yielded the return code.

    """
    # Run the command on each host in parallel
    task = run_task(hosts, command, timeout)

    # Report any errors
    retcode_dict = {}
    errors = False
    for retcode, rc_nodes in task.iter_retcodes():
        # Create a NodeSet for this list of nodes
        nodeset = NodeSet.fromlist(rc_nodes)

        # Include this NodeSet for this return code
        if retcode not in retcode_dict:
            retcode_dict[retcode] = NodeSet()
        retcode_dict[retcode].add(nodeset)

        # Keep track of any errors
        if expect_rc is not None and expect_rc != retcode:
            errors = True

    # Report command output if requested or errors are detected
    if verbose or errors:
        print("Command:\n  {}".format(command))
        print("Command return codes:")
        for retcode in sorted(retcode_dict):
            print("  {}: rc={}".format(retcode_dict[retcode], retcode))

        print("Command output:")
        for output, bf_nodes in task.iter_buffers():
            # Create a NodeSet for this list of nodes
            nodeset = NodeSet.fromlist(bf_nodes)

            # Display the output per node set
            print("  {}:\n    {}".format(
                nodeset, "\n    ".join(str(output).splitlines())))

    # Report any timeouts
    if timeout and task.num_timeout() > 0:
        nodes = task.iter_keys_timeout()
        print(
            "{}: timeout detected running '{}' on {}/{} hosts after {}s".format(
                NodeSet.fromlist(nodes),
                command, task.num_timeout(), len(hosts), timeout))
        retcode = 255
        if retcode not in retcode_dict:
            retcode_dict[retcode] = NodeSet()
        retcode_dict[retcode].add(NodeSet.fromlist(nodes))

    return retcode_dict


def check_file_exists(hosts, filename, user=None, directory=False):
    """Check if a specified file exist on each specified hosts.

    If specified, verify that the file exists and is owned by the user.

    Args:
        hosts (list): list of hosts
        filename (str): file to check for the existence of on each host
        user (str, optional): owner of the file. Defaults to None.

    Returns:
        (bool, NodeSet): A tuple of:
            - True if the file exists on each of the hosts; False otherwise
            - A NodeSet of hosts on which the file does not exist

    """
    missing_file = NodeSet()
    command = "test -e {0}".format(filename)
    if user is not None and not directory:
        command = "test -O {0}".format(filename)
    elif user is not None and directory:
        command = "test -O {0} && test -d {0}".format(filename)
    elif directory:
        command = "test -d '{0}'".format(filename)

    task = run_task(hosts, command)
    for ret_code, node_list in task.iter_retcodes():
        if ret_code != 0:
            missing_file.add(NodeSet.fromlist(node_list))

    return len(missing_file) == 0, missing_file


def get_file_path(bin_name, dir_path=""):
    """
    Find the binary path name in daos_m and return the list of path.

    args:
        bin_name: bin file to be.
        dir_path: Directory location on top of daos_m to find the
                  bin.
    return:
        list: list of the paths for bin_name file
    Raises:
        OSError: If failed to find the bin_name file
    """
    with open('../../.build_vars.json') as json_file:
        build_paths = json.load(json_file)
    basepath = os.path.normpath(build_paths['PREFIX'] + "/../{0}"
                                .format(dir_path))

    file_path = list(Path(basepath).glob('**/{0}'.format(bin_name)))
    if not file_path:
        raise OSError(ENOENT, "File {0} not found inside {1} Directory"
                      .format(bin_name, basepath))

    return file_path


def process_host_list(hoststr):
    """
    Convert a slurm style host string into a list of individual hosts.

    e.g. server-[26-27] becomes a list with entries server-26, server-27

    This works for every thing that has come up so far but I don't know what
    all slurm finds acceptable so it might not parse everything possible.
    """
    # 1st split into cluster name and range of hosts
    split_loc = hoststr.index('-')
    cluster = hoststr[0:split_loc]
    num_range = hoststr[split_loc+1:]

    # if its just a single host then nothing to do
    if num_range.isdigit():
        return [hoststr]

    # more than 1 host, remove the brackets
    host_list = []
    num_range = re.sub(r'\[|\]', '', num_range)

    # differentiate between ranges and single numbers
    hosts_and_ranges = num_range.split(',')
    for item in hosts_and_ranges:
        if item.isdigit():
            hostname = cluster + '-' + item
            host_list.append(hostname)
        else:
            # split the two ends of the range
            host_range = item.split('-')
            for hostnum in range(int(host_range[0]), int(host_range[1])+1):
                hostname = "{}-{}".format(cluster, hostnum)
                host_list.append(hostname)

    return host_list


def get_random_string(length, exclude=None):
    """Create a specified length string of random ascii letters and numbers.

    Optionally exclude specific random strings from being returned.

    Args:
        length (int): length of the string to return
        exclude (list|None): list of strings to not return

    Returns:
        str: a string of random ascii letters and numbers

    """
    exclude = exclude if isinstance(exclude, list) else []
    random_string = None
    while not isinstance(random_string, str) or random_string in exclude:
        random_string = "".join(
            random.choice(string.ascii_uppercase + string.digits)
            for _ in range(length))
    return random_string


def check_pool_files(log, hosts, uuid):
    """Check if pool files exist on the specified list of hosts.

    Args:
        log (logging): logging object used to display messages
        hosts (list): list of hosts
        uuid (str): uuid file name to look for in /mnt/daos.

    Returns:
        bool: True if the files for this pool exist on each host; False
            otherwise

    """
    status = True
    log.info("Checking for pool data on %s", NodeSet.fromlist(hosts))
    pool_files = [uuid, "superblock"]
    for filename in ["/mnt/daos/{}".format(item) for item in pool_files]:
        result = check_file_exists(hosts, filename)
        if not result[0]:
            log.error("%s: %s not found", result[1], filename)
            status = False
    return status


def convert_list(value, separator=","):
    """Convert a list into a separator-separated string of its items.

    Examples:
        convert_list([1,2,3])        -> '1,2,3'
        convert_list([1,2,3], " ")   -> '1 2 3'
        convert_list([1,2,3], ", ")  -> '1, 2, 3'

    Args:
        value (list): list to convert into a string
        separator (str, optional): list item separator. Defaults to ",".

    Returns:
        str: a single string containing all the list items separated by the
            separator.

    """
    return separator.join([str(item) for item in value])


def stop_processes(hosts, pattern, verbose=True, timeout=60):
    """Stop the processes on each hosts that match the pattern.

    Args:
        hosts (list): hosts on which to stop the processes
        pattern (str): regular expression used to find process names to stop
        verbose (bool, optional): display command output. Defaults to True.
        timeout (int, optional): command timeout in seconds. Defaults to 60
            seconds.

    Returns:
        dict: a dictionary of return codes keys and accompanying NodeSet
            values indicating which hosts yielded the return code.
            Return code keys:
                0   No processes matched the criteria / No processes killed.
                1   One or more processes matched the criteria and a kill was
                    attempted.

    """
    result = {}
    log = getLogger()
    log.info("Killing any processes on %s that match: %s", hosts, pattern)
    if hosts is not None:
        commands = [
            "rc=0",
            "if pgrep --list-full {}".format(pattern),
            "then rc=1",
            "sudo pkill {}".format(pattern),
            "sleep 5",
            "if pgrep --list-full {}".format(pattern),
            "then pkill --signal KILL {}".format(pattern),
            "fi",
            "fi",
            "exit $rc",
        ]
        result = pcmd(hosts, "; ".join(commands), verbose, timeout, None)
    return result


def get_partition_hosts(partition):
    """Get a list of hosts in the specified slurm partition.

    Args:
        partition (str): name of the partition

    Returns:
        list: list of hosts in the specified partition

    """
    log = getLogger()
    hosts = []
    if partition is not None:
        # Get the partition name information
        cmd = "scontrol show partition {}".format(partition)
        try:
            result = process.run(cmd, timeout=10)
        except process.CmdError as error:
            log.warning(
                "Unable to obtain hosts from the %s slurm "
                "partition: %s", partition, error)
            result = None

        if result:
            # Get the list of hosts from the partition information
            output = result.stdout
            try:
                hosts = list(NodeSet(re.findall(r"\s+Nodes=(.*)", output)[0]))
            except (NodeSetParseError, IndexError):
                log.warning(
                    "Unable to obtain hosts from the %s slurm partition "
                    "output: %s", partition, output)
    return hosts


def get_log_file(name):
    """Get the full log file name and path.

    Prepends the DAOS_TEST_LOG_DIR path (or /tmp) to the specified file name.

    Args:
        name (str): log file name

    Returns:
        str: full log file name including path

    """
    return os.path.join(os.environ.get("DAOS_TEST_LOG_DIR", "/tmp"), name)


def check_uuid_format(uuid):
    """Check for a correct UUID format.

    Args:
        uuid (str): Pool or Container UUID.

    Returns:
        bool: status of valid or invalid uuid

    """
    pattern = re.compile("([0-9a-fA-F-]+)")
    return bool(len(uuid) == 36 and pattern.match(uuid))


<<<<<<< HEAD
def get_numeric_list(numeric_range):
    """Convert a string of numeric ranges into an expanded list of integers.

    Example: "0-3,7,9-13,15" -> [0, 1, 2, 3, 7, 9, 10, 11, 12, 13, 15]

    Args:
        numeric_range (str): the string of numbers and/or ranges of numbers to
            convert

    Raises:
        AttributeError: if the syntax of the numeric_range argument is invalid

    Returns:
        list: an expanded list of integers

    """
    numeric_list = []
    try:
        for item in numeric_range.split(","):
            if "-" in item:
                range_args = [int(val) for val in item.split("-")]
                numeric_list.extend([int(val) for val in range(*range_args)])
            else:
                numeric_list.append(int(item))
    except (AttributeError, ValueError, TypeError):
        raise AttributeError(
            "Invalid 'numeric_range' argument - must be a string containing "
            "only numbers, dashes (-), and/or commas (,): {}".format(
                numeric_range))

    return numeric_list
=======
def get_remote_file_size(host, file_name):
    """Obtain remote file size.

      Args:
        file_name (str): name of remote file

      Returns:
        integer value of file size
    """

    cmd = "ssh" " {}@{}" " stat -c%s {}".format(
        getuser(), host, file_name)
    result = run_command(cmd)

    return int(result.stdout)

def error_count(error, hostlist, log_file):
    """
    Function to count any specific ERROR in client log. This function also
    return other ERROR count from same log file.

    Args:
        error (str): DAOS error to look for in .log file. for example -1007
        hostlist (list): System list to looks for an error.
        log_file (str): Log file name (server/client log).

    return:
        daos_error_count (int): requested error count
        other_error_count (int): Other error count

    """
    #Get the Client side Error from client_log file.
    output = []
    requested_error_count = 0
    other_error_count = 0
    cmd = 'cat {} | grep ERR'.format(get_log_file(log_file))
    task = run_task(hostlist, cmd)
    for buf, _nodes in task.iter_buffers():
        output = str(buf).split('\n')

    for line in output:
        if 'ERR' in line:
            if error in line:
                requested_error_count += 1
            else:
                other_error_count += 1

    return requested_error_count, other_error_count
>>>>>>> ecae216e
<|MERGE_RESOLUTION|>--- conflicted
+++ resolved
@@ -561,7 +561,6 @@
     return bool(len(uuid) == 36 and pattern.match(uuid))
 
 
-<<<<<<< HEAD
 def get_numeric_list(numeric_range):
     """Convert a string of numeric ranges into an expanded list of integers.
 
@@ -593,39 +592,41 @@
                 numeric_range))
 
     return numeric_list
-=======
+
+
 def get_remote_file_size(host, file_name):
     """Obtain remote file size.
 
-      Args:
+    Args:
         file_name (str): name of remote file
 
-      Returns:
+    Returns:
         integer value of file size
-    """
-
+
+    """
     cmd = "ssh" " {}@{}" " stat -c%s {}".format(
         getuser(), host, file_name)
     result = run_command(cmd)
 
     return int(result.stdout)
 
+
 def error_count(error, hostlist, log_file):
-    """
-    Function to count any specific ERROR in client log. This function also
-    return other ERROR count from same log file.
+    """Count any specific ERROR in client log.
+
+    This function also returns other ERROR counts from same log file.
 
     Args:
         error (str): DAOS error to look for in .log file. for example -1007
         hostlist (list): System list to looks for an error.
         log_file (str): Log file name (server/client log).
 
-    return:
-        daos_error_count (int): requested error count
-        other_error_count (int): Other error count
-
-    """
-    #Get the Client side Error from client_log file.
+    Returns:
+        tuple: a tuple of the count of the requested error type (int) and the
+            count of any other error types (int)
+
+    """
+    # Get the Client side Error from client_log file.
     output = []
     requested_error_count = 0
     other_error_count = 0
@@ -641,5 +642,4 @@
             else:
                 other_error_count += 1
 
-    return requested_error_count, other_error_count
->>>>>>> ecae216e
+    return requested_error_count, other_error_count