--- conflicted
+++ resolved
@@ -3107,18 +3107,6 @@
 		D_GOTO(out, rm);
 
 	D_INIT_LIST_HEAD(&rm->rm_link);
-<<<<<<< HEAD
-	rm->rm_ref = 0;
-	rm->rm_initialized = 1;
-
-	rc = D_MUTEX_INIT(&rm->rm_mutex, NULL);
-	if (rc != 0) {
-		D_FREE(rm);
-		D_GOTO(out, rm = NULL);
-	}
-
-=======
->>>>>>> f54efd5d
 	rm->rm_key = key;
 	rm->rm_value = value;
 	rm->rm_ref = 0;
